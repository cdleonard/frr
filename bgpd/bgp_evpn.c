/* Ethernet-VPN Packet and vty Processing File
 * Copyright (C) 2016 6WIND
 * Copyright (C) 2017 Cumulus Networks, Inc.
 *
 * This file is part of FRR.
 *
 * FRRouting is free software; you can redistribute it and/or modify it
 * under the terms of the GNU General Public License as published by the
 * Free Software Foundation; either version 2, or (at your option) any
 * later version.
 *
 * FRRouting is distributed in the hope that it will be useful, but
 * WITHOUT ANY WARRANTY; without even the implied warranty of
 * MERCHANTABILITY or FITNESS FOR A PARTICULAR PURPOSE.  See the GNU
 * General Public License for more details.
 *
 * You should have received a copy of the GNU General Public License along
 * with this program; see the file COPYING; if not, write to the Free Software
 * Foundation, Inc., 51 Franklin St, Fifth Floor, Boston, MA 02110-1301 USA
 */

#include <zebra.h>

#include "command.h"
#include "filter.h"
#include "prefix.h"
#include "log.h"
#include "memory.h"
#include "stream.h"
#include "hash.h"
#include "jhash.h"
#include "bitfield.h"
#include "zclient.h"

#include "bgpd/bgp_attr_evpn.h"
#include "bgpd/bgpd.h"
#include "bgpd/bgp_table.h"
#include "bgpd/bgp_route.h"
#include "bgpd/bgp_attr.h"
#include "bgpd/bgp_mplsvpn.h"
#include "bgpd/bgp_label.h"
#include "bgpd/bgp_evpn.h"
#include "bgpd/bgp_evpn_private.h"
#include "bgpd/bgp_ecommunity.h"
#include "bgpd/bgp_encap_types.h"
#include "bgpd/bgp_debug.h"
#include "bgpd/bgp_aspath.h"
#include "bgpd/bgp_zebra.h"
#include "bgpd/bgp_nexthop.h"

/*
 * Definitions and external declarations.
 */
extern struct zclient *zclient;

DEFINE_QOBJ_TYPE(bgpevpn)


/*
 * Static function declarations
 */
static void delete_evpn_route_entry(struct bgp *bgp, struct bgpevpn *vpn,
				    afi_t afi, safi_t safi, struct bgp_node *rn,
				    struct bgp_info **ri);
static int delete_all_vni_routes(struct bgp *bgp, struct bgpevpn *vpn);

/*
 * Private functions.
 */

/*
 * Make vni hash key.
 */
static unsigned int vni_hash_key_make(void *p)
{
	struct bgpevpn *vpn = p;
	return (jhash_1word(vpn->vni, 0));
}

/*
 * Comparison function for vni hash
 */
static int vni_hash_cmp(const void *p1, const void *p2)
{
	const struct bgpevpn *vpn1 = p1;
	const struct bgpevpn *vpn2 = p2;

	if (!vpn1 && !vpn2)
		return 1;
	if (!vpn1 || !vpn2)
		return 0;
	return (vpn1->vni == vpn2->vni);
}

/*
 * Make vrf import route target hash key.
 */
static unsigned int vrf_import_rt_hash_key_make(void *p)
{
	struct vrf_irt_node *irt = p;
	char *pnt = irt->rt.val;

	return jhash(pnt, 8, 0x5abc1234);
}

/*
 * Comparison function for vrf import rt hash
 */
static int vrf_import_rt_hash_cmp(const void *p1, const void *p2)
{
	const struct vrf_irt_node *irt1 = p1;
	const struct vrf_irt_node *irt2 = p2;

	if (irt1 == NULL && irt2 == NULL)
		return 1;

	if (irt1 == NULL || irt2 == NULL)
		return 0;

	return (memcmp(irt1->rt.val, irt2->rt.val, ECOMMUNITY_SIZE) == 0);
}

/*
 * Create a new vrf import_rt in default instance
 */
static struct vrf_irt_node *vrf_import_rt_new(struct ecommunity_val *rt)
{
	struct bgp *bgp_def = NULL;
	struct vrf_irt_node *irt;

	bgp_def = bgp_get_default();
	if (!bgp_def) {
		zlog_err("vrf import rt new - def instance not created yet");
		return NULL;
	}

	irt = XCALLOC(MTYPE_BGP_EVPN_VRF_IMPORT_RT,
		      sizeof(struct vrf_irt_node));
	if (!irt)
		return NULL;

	irt->rt = *rt;
	irt->vrfs = list_new();

	/* Add to hash */
	if (!hash_get(bgp_def->vrf_import_rt_hash, irt, hash_alloc_intern)) {
		XFREE(MTYPE_BGP_EVPN_VRF_IMPORT_RT, irt);
		return NULL;
	}

	return irt;
}

/*
 * Free the vrf import rt node
 */
static void vrf_import_rt_free(struct vrf_irt_node *irt)
{
	struct bgp *bgp_def = NULL;

	bgp_def = bgp_get_default();
	if (!bgp_def) {
		zlog_err("vrf import rt free - def instance not created yet");
		return;
	}

	hash_release(bgp_def->vrf_import_rt_hash, irt);
	XFREE(MTYPE_BGP_EVPN_VRF_IMPORT_RT, irt);
}

/*
 * Function to lookup Import RT node - used to map a RT to set of
 * VNIs importing routes with that RT.
 */
static struct vrf_irt_node *lookup_vrf_import_rt(struct ecommunity_val *rt)
{
	struct bgp *bgp_def = NULL;
	struct vrf_irt_node *irt;
	struct vrf_irt_node tmp;

	bgp_def = bgp_get_default();
	if (!bgp_def) {
		zlog_err("vrf import rt lookup - def instance not created yet");
		return NULL;
	}

	memset(&tmp, 0, sizeof(struct vrf_irt_node));
	memcpy(&tmp.rt, rt, ECOMMUNITY_SIZE);
	irt = hash_lookup(bgp_def->vrf_import_rt_hash, &tmp);
	return irt;
}

/*
 * Is specified VRF present on the RT's list of "importing" VRFs?
 */
static int is_vrf_present_in_irt_vrfs(struct list *vrfs,
				      struct bgp *bgp_vrf)
{
	struct listnode *node = NULL, *nnode = NULL;
	struct bgp *tmp_bgp_vrf = NULL;

	for (ALL_LIST_ELEMENTS(vrfs, node, nnode, tmp_bgp_vrf)) {
		if (tmp_bgp_vrf == bgp_vrf)
			return 1;
	}
	return 0;
}

/*
 * Make import route target hash key.
 */
static unsigned int import_rt_hash_key_make(void *p)
{
	struct irt_node *irt = p;
	char *pnt = irt->rt.val;

	return jhash(pnt, 8, 0xdeadbeef);
}

/*
 * Comparison function for import rt hash
 */
static int import_rt_hash_cmp(const void *p1, const void *p2)
{
	const struct irt_node *irt1 = p1;
	const struct irt_node *irt2 = p2;

	if (irt1 == NULL && irt2 == NULL)
		return 1;

	if (irt1 == NULL || irt2 == NULL)
		return 0;

	return (memcmp(irt1->rt.val, irt2->rt.val, ECOMMUNITY_SIZE) == 0);
}

/*
 * Create a new import_rt
 */
static struct irt_node *import_rt_new(struct bgp *bgp,
				      struct ecommunity_val *rt)
{
	struct irt_node *irt;

	if (!bgp)
		return NULL;

	irt = XCALLOC(MTYPE_BGP_EVPN_IMPORT_RT, sizeof(struct irt_node));
	if (!irt)
		return NULL;

	irt->rt = *rt;
	irt->vnis = list_new();

	/* Add to hash */
	if (!hash_get(bgp->import_rt_hash, irt, hash_alloc_intern)) {
		XFREE(MTYPE_BGP_EVPN_IMPORT_RT, irt);
		return NULL;
	}

	return irt;
}

/*
 * Free the import rt node
 */
static void import_rt_free(struct bgp *bgp, struct irt_node *irt)
{
	hash_release(bgp->import_rt_hash, irt);
	XFREE(MTYPE_BGP_EVPN_IMPORT_RT, irt);
}

/*
 * Function to lookup Import RT node - used to map a RT to set of
 * VNIs importing routes with that RT.
 */
static struct irt_node *lookup_import_rt(struct bgp *bgp,
					 struct ecommunity_val *rt)
{
	struct irt_node *irt;
	struct irt_node tmp;

	memset(&tmp, 0, sizeof(struct irt_node));
	memcpy(&tmp.rt, rt, ECOMMUNITY_SIZE);
	irt = hash_lookup(bgp->import_rt_hash, &tmp);
	return irt;
}

/*
 * Is specified VNI present on the RT's list of "importing" VNIs?
 */
static int is_vni_present_in_irt_vnis(struct list *vnis, struct bgpevpn *vpn)
{
	struct listnode *node, *nnode;
	struct bgpevpn *tmp_vpn;

	for (ALL_LIST_ELEMENTS(vnis, node, nnode, tmp_vpn)) {
		if (tmp_vpn == vpn)
			return 1;
	}

	return 0;
}

/*
 * Compare Route Targets.
 */
static int evpn_route_target_cmp(struct ecommunity *ecom1,
				 struct ecommunity *ecom2)
{
	if (ecom1 && !ecom2)
		return -1;

	if (!ecom1 && ecom2)
		return 1;

	if (!ecom1 && !ecom2)
		return 0;

	if (ecom1->str && !ecom2->str)
		return -1;

	if (!ecom1->str && ecom2->str)
		return 1;

	if (!ecom1->str && !ecom2->str)
		return 0;

	return strcmp(ecom1->str, ecom2->str);
}

/*
 * Mask off global-admin field of specified extended community (RT),
 * just retain the local-admin field.
 */
static inline void mask_ecom_global_admin(struct ecommunity_val *dst,
					  struct ecommunity_val *src)
{
	u_char type;

	type = src->val[0];
	dst->val[0] = 0;
	if (type == ECOMMUNITY_ENCODE_AS) {
		dst->val[2] = dst->val[3] = 0;
	} else if (type == ECOMMUNITY_ENCODE_AS4
		   || type == ECOMMUNITY_ENCODE_IP) {
		dst->val[2] = dst->val[3] = 0;
		dst->val[4] = dst->val[5] = 0;
	}
}

/*
 * Map one RT to specified VRF.
 * bgp_vrf = BGP vrf instance
 */
static void map_vrf_to_rt(struct bgp *bgp_vrf,
			  struct ecommunity_val *eval)
{
	struct vrf_irt_node *irt = NULL;
	struct ecommunity_val eval_tmp;

	/* If using "automatic" RT,
	 * we only care about the local-admin sub-field.
	 * This is to facilitate using L3VNI(VRF-VNI)
	 * as the RT for EBGP peering too.
	 */
	memcpy(&eval_tmp, eval, ECOMMUNITY_SIZE);
	if (!CHECK_FLAG(bgp_vrf->vrf_flags,
			BGP_VRF_IMPORT_RT_CFGD))
		mask_ecom_global_admin(&eval_tmp, eval);

	irt = lookup_vrf_import_rt(&eval_tmp);
	if (irt && irt->vrfs)
		if (is_vrf_present_in_irt_vrfs(irt->vrfs, bgp_vrf))
			/* Already mapped. */
			return;

	if (!irt) {
		irt = vrf_import_rt_new(&eval_tmp);
		assert(irt);
	}

	/* Add VRF to the list for this RT. */
	listnode_add(irt->vrfs, bgp_vrf);
}

/*
 * Unmap specified VRF from specified RT. If there are no other
 * VRFs for this RT, then the RT hash is deleted.
 * bgp_vrf: BGP VRF specific instance
 */
static void unmap_vrf_from_rt(struct bgp *bgp_vrf,
			      struct vrf_irt_node *irt)
{
	/* Delete VRF from list for this RT. */
	listnode_delete(irt->vrfs, bgp_vrf);
	if (!listnode_head(irt->vrfs)) {
		list_delete_and_null(&irt->vrfs);
		vrf_import_rt_free(irt);
	}
}

/*
 * Map one RT to specified VNI.
 */
static void map_vni_to_rt(struct bgp *bgp, struct bgpevpn *vpn,
			  struct ecommunity_val *eval)
{
	struct irt_node *irt;
	struct ecommunity_val eval_tmp;

	/* If using "automatic" RT, we only care about the local-admin
	 * sub-field.
	 * This is to facilitate using VNI as the RT for EBGP peering too.
	 */
	memcpy(&eval_tmp, eval, ECOMMUNITY_SIZE);
	if (!is_import_rt_configured(vpn))
		mask_ecom_global_admin(&eval_tmp, eval);

	irt = lookup_import_rt(bgp, &eval_tmp);
	if (irt && irt->vnis)
		if (is_vni_present_in_irt_vnis(irt->vnis, vpn))
			/* Already mapped. */
			return;

	if (!irt) {
		irt = import_rt_new(bgp, &eval_tmp);
		assert(irt);
	}

	/* Add VNI to the hash list for this RT. */
	listnode_add(irt->vnis, vpn);
}

/*
 * Unmap specified VNI from specified RT. If there are no other
 * VNIs for this RT, then the RT hash is deleted.
 */
static void unmap_vni_from_rt(struct bgp *bgp, struct bgpevpn *vpn,
			      struct irt_node *irt)
{
	/* Delete VNI from hash list for this RT. */
	listnode_delete(irt->vnis, vpn);
	if (!listnode_head(irt->vnis)) {
		list_delete_and_null(&irt->vnis);
		import_rt_free(bgp, irt);
	}
}

/*
 * Create RT extended community automatically from passed information:
 * of the form AS:VNI.
 * NOTE: We use only the lower 16 bits of the AS. This is sufficient as
 * the need is to get a RT value that will be unique across different
 * VNIs but the same across routers (in the same AS) for a particular
 * VNI.
 */
static void form_auto_rt(struct bgp *bgp, vni_t vni, struct list *rtl)
{
	struct ecommunity_val eval;
	struct ecommunity *ecomadd;

	encode_route_target_as((bgp->as & 0xFFFF), vni, &eval);

	ecomadd = ecommunity_new();
	ecommunity_add_val(ecomadd, &eval);
	listnode_add_sort(rtl, ecomadd);
}

/*
 * Derive RD and RT for a VNI automatically. Invoked at the time of
 * creation of a VNI.
 */
static void derive_rd_rt_for_vni(struct bgp *bgp, struct bgpevpn *vpn)
{
	bgp_evpn_derive_auto_rd(bgp, vpn);
	bgp_evpn_derive_auto_rt_import(bgp, vpn);
	bgp_evpn_derive_auto_rt_export(bgp, vpn);
}

/*
 * Add (update) or delete MACIP from zebra.
 */
static int bgp_zebra_send_remote_macip(struct bgp *bgp, struct bgpevpn *vpn,
				       struct prefix_evpn *p,
				       struct in_addr remote_vtep_ip, int add,
				       u_char flags)
{
	struct stream *s;
	int ipa_len;
	char buf1[ETHER_ADDR_STRLEN];
	char buf2[INET6_ADDRSTRLEN];
	char buf3[INET6_ADDRSTRLEN];

	/* Check socket. */
	if (!zclient || zclient->sock < 0)
		return 0;

	/* Don't try to register if Zebra doesn't know of this instance. */
	if (!IS_BGP_INST_KNOWN_TO_ZEBRA(bgp))
		return 0;

	s = zclient->obuf;
	stream_reset(s);

	zclient_create_header(s, add ? ZEBRA_REMOTE_MACIP_ADD
				     : ZEBRA_REMOTE_MACIP_DEL,
			      bgp->vrf_id);
	stream_putl(s, vpn->vni);
	stream_put(s, &p->prefix.mac.octet, ETH_ALEN); /* Mac Addr */
	/* IP address length and IP address, if any. */
	if (IS_EVPN_PREFIX_IPADDR_NONE(p))
		stream_putl(s, 0);
	else {
		ipa_len = IS_EVPN_PREFIX_IPADDR_V4(p) ? IPV4_MAX_BYTELEN
						      : IPV6_MAX_BYTELEN;
		stream_putl(s, ipa_len);
		stream_put(s, &p->prefix.ip.ip.addr, ipa_len);
	}
	stream_put_in_addr(s, &remote_vtep_ip);

	/* TX flags - MAC sticky status and/or gateway mac */
	if (add)
		stream_putc(s, flags);

	stream_putw_at(s, 0, stream_get_endp(s));

	if (bgp_debug_zebra(NULL))
		zlog_debug("Tx %s MACIP, VNI %u MAC %s IP %s (flags: 0x%x) remote VTEP %s",
			   add ? "ADD" : "DEL", vpn->vni,
			   prefix_mac2str(&p->prefix.mac, buf1, sizeof(buf1)),
			   ipaddr2str(&p->prefix.ip, buf3, sizeof(buf3)),
			   flags,
			   inet_ntop(AF_INET, &remote_vtep_ip, buf2,
				     sizeof(buf2)));

	return zclient_send_message(zclient);
}

/*
 * Add (update) or delete remote VTEP from zebra.
 */
static int bgp_zebra_send_remote_vtep(struct bgp *bgp, struct bgpevpn *vpn,
				      struct prefix_evpn *p, int add)
{
	struct stream *s;

	/* Check socket. */
	if (!zclient || zclient->sock < 0)
		return 0;

	/* Don't try to register if Zebra doesn't know of this instance. */
	if (!IS_BGP_INST_KNOWN_TO_ZEBRA(bgp))
		return 0;

	s = zclient->obuf;
	stream_reset(s);

	zclient_create_header(s, add ? ZEBRA_REMOTE_VTEP_ADD
				     : ZEBRA_REMOTE_VTEP_DEL,
			      bgp->vrf_id);
	stream_putl(s, vpn->vni);
	if (IS_EVPN_PREFIX_IPADDR_V4(p))
		stream_put_in_addr(s, &p->prefix.ip.ipaddr_v4);
	else if (IS_EVPN_PREFIX_IPADDR_V6(p)) {
		zlog_err(
			"Bad remote IP when trying to %s remote VTEP for VNI %u",
			add ? "ADD" : "DEL", vpn->vni);
		return -1;
	}

	stream_putw_at(s, 0, stream_get_endp(s));

	if (bgp_debug_zebra(NULL))
		zlog_debug("Tx %s Remote VTEP, VNI %u remote VTEP %s",
			   add ? "ADD" : "DEL", vpn->vni,
			   inet_ntoa(p->prefix.ip.ipaddr_v4));

	return zclient_send_message(zclient);
}

/*
 * Build extended communities for EVPN prefix route.
 */
static void build_evpn_type5_route_extcomm(struct bgp *bgp_vrf,
					   struct attr *attr)
{
	struct ecommunity ecom_encap;
	struct ecommunity ecom_rmac;
	struct ecommunity_val eval;
	struct ecommunity_val eval_rmac;
	bgp_encap_types tnl_type;
	struct listnode *node, *nnode;
	struct ecommunity *ecom;
	struct list *vrf_export_rtl = NULL;

	/* Encap */
	tnl_type = BGP_ENCAP_TYPE_VXLAN;
	memset(&ecom_encap, 0, sizeof(ecom_encap));
	encode_encap_extcomm(tnl_type, &eval);
	ecom_encap.size = 1;
	ecom_encap.val = (u_int8_t *)eval.val;

	/* Add Encap */
	attr->ecommunity = ecommunity_dup(&ecom_encap);

	/* Add the export RTs for L3VNI/VRF */
	vrf_export_rtl = bgp_vrf->vrf_export_rtl;
	if (vrf_export_rtl && !list_isempty(vrf_export_rtl)) {
		for (ALL_LIST_ELEMENTS(vrf_export_rtl, node, nnode, ecom))
			attr->ecommunity = ecommunity_merge(attr->ecommunity,
							    ecom);
	}

	/* add the router mac extended community */
	if (!is_zero_mac(&attr->rmac)) {
		memset(&ecom_rmac, 0, sizeof(ecom_rmac));
		encode_rmac_extcomm(&eval_rmac, &attr->rmac);
		ecom_rmac.size = 1;
		ecom_rmac.val = (uint8_t *)eval_rmac.val;
		attr->ecommunity = ecommunity_merge(attr->ecommunity,
						    &ecom_rmac);
	}

	attr->flag |= ATTR_FLAG_BIT(BGP_ATTR_EXT_COMMUNITIES);
}

/*
 * Build extended communities for EVPN route. RT and ENCAP are
 * applicable to all routes.
 * TODO: currently kernel doesnt support ipv6 routes with ipv4 nexthops.
 * This means that we can't do symmetric routing for ipv6 hosts routes
 * in the same way as ipv4 host routes.
 * We wont attach l3-vni related RTs for ipv6 routes.
 * For now, We will only adevrtise ipv4 host routes
 * with L3-VNI related ext-comm.
 */
static void build_evpn_route_extcomm(struct bgpevpn *vpn, struct attr *attr,
				     afi_t afi)
{
	struct ecommunity ecom_encap;
	struct ecommunity ecom_sticky;
	struct ecommunity ecom_default_gw;
	struct ecommunity ecom_rmac;
	struct ecommunity_val eval;
	struct ecommunity_val eval_sticky;
	struct ecommunity_val eval_default_gw;
	struct ecommunity_val eval_rmac;
	bgp_encap_types tnl_type;
	struct listnode *node, *nnode;
	struct ecommunity *ecom;
	u_int32_t seqnum;
	struct list *vrf_export_rtl = NULL;

	/* Encap */
	tnl_type = BGP_ENCAP_TYPE_VXLAN;
	memset(&ecom_encap, 0, sizeof(ecom_encap));
	encode_encap_extcomm(tnl_type, &eval);
	ecom_encap.size = 1;
	ecom_encap.val = (u_int8_t *)eval.val;

	/* Add Encap */
	attr->ecommunity = ecommunity_dup(&ecom_encap);

	/* Add the export RTs for L2VNI */
	for (ALL_LIST_ELEMENTS(vpn->export_rtl, node, nnode, ecom))
		attr->ecommunity = ecommunity_merge(attr->ecommunity, ecom);

	/*
	 * only attach l3-vni export rts for ipv4 address family and if we are
	 * advertising both the labels in type-2 routes
	 */
	if (afi == AFI_IP && CHECK_FLAG(vpn->flags, VNI_FLAG_USE_TWO_LABELS)) {
		vrf_export_rtl = bgpevpn_get_vrf_export_rtl(vpn);
		if (vrf_export_rtl && !list_isempty(vrf_export_rtl)) {
			for (ALL_LIST_ELEMENTS(vrf_export_rtl, node, nnode,
					       ecom))
				attr->ecommunity =
					ecommunity_merge(attr->ecommunity,
							 ecom);
		}
	}

	if (attr->sticky) {
		seqnum = 0;
		memset(&ecom_sticky, 0, sizeof(ecom_sticky));
		encode_mac_mobility_extcomm(1, seqnum, &eval_sticky);
		ecom_sticky.size = 1;
		ecom_sticky.val = (u_int8_t *)eval_sticky.val;
		attr->ecommunity =
			ecommunity_merge(attr->ecommunity, &ecom_sticky);
	}

	/*
	 * only attach l3-vni rmac for ipv4 address family and if we are
	 * advertising both the labels in type-2 routes
	 */
	if (afi == AFI_IP && !is_zero_mac(&attr->rmac) &&
	    CHECK_FLAG(vpn->flags, VNI_FLAG_USE_TWO_LABELS)) {
		memset(&ecom_rmac, 0, sizeof(ecom_rmac));
		encode_rmac_extcomm(&eval_rmac, &attr->rmac);
		ecom_rmac.size = 1;
		ecom_rmac.val = (uint8_t *)eval_rmac.val;
		attr->ecommunity = ecommunity_merge(attr->ecommunity,
						    &ecom_rmac);
	}

	if (attr->default_gw) {
		memset(&ecom_default_gw, 0, sizeof(ecom_default_gw));
		encode_default_gw_extcomm(&eval_default_gw);
		ecom_default_gw.size = 1;
		ecom_default_gw.val = (uint8_t *)eval_default_gw.val;
		attr->ecommunity = ecommunity_merge(attr->ecommunity,
						    &ecom_default_gw);
	}

	attr->flag |= ATTR_FLAG_BIT(BGP_ATTR_EXT_COMMUNITIES);
}

/*
 * Add MAC mobility extended community to attribute.
 */
static void add_mac_mobility_to_attr(u_int32_t seq_num, struct attr *attr)
{
	struct ecommunity ecom_tmp;
	struct ecommunity_val eval;
	u_int8_t *ecom_val_ptr;
	int i;
	u_int8_t *pnt;
	int type = 0;
	int sub_type = 0;

	/* Build MM */
	encode_mac_mobility_extcomm(0, seq_num, &eval);

	/* Find current MM ecommunity */
	ecom_val_ptr = NULL;

	if (attr->ecommunity) {
		for (i = 0; i < attr->ecommunity->size; i++) {
			pnt = attr->ecommunity->val + (i * 8);
			type = *pnt++;
			sub_type = *pnt++;

			if (type == ECOMMUNITY_ENCODE_EVPN
			    && sub_type
				       == ECOMMUNITY_EVPN_SUBTYPE_MACMOBILITY) {
				ecom_val_ptr =
					(u_int8_t *)(attr->ecommunity->val
						     + (i * 8));
				break;
			}
		}
	}

	/* Update the existing MM ecommunity */
	if (ecom_val_ptr) {
		memcpy(ecom_val_ptr, eval.val, sizeof(char) * ECOMMUNITY_SIZE);
	}
	/* Add MM to existing */
	else {
		memset(&ecom_tmp, 0, sizeof(ecom_tmp));
		ecom_tmp.size = 1;
		ecom_tmp.val = (u_int8_t *)eval.val;

		attr->ecommunity =
			ecommunity_merge(attr->ecommunity, &ecom_tmp);
	}
}

/* Install EVPN route into zebra. */
static int evpn_zebra_install(struct bgp *bgp, struct bgpevpn *vpn,
			      struct prefix_evpn *p,
			      struct in_addr remote_vtep_ip, u_char flags)
{
	int ret;

	if (p->prefix.route_type == BGP_EVPN_MAC_IP_ROUTE)
		ret = bgp_zebra_send_remote_macip(bgp, vpn, p, remote_vtep_ip,
						  1, flags);
	else
		ret = bgp_zebra_send_remote_vtep(bgp, vpn, p, 1);

	return ret;
}

/* Uninstall EVPN route from zebra. */
static int evpn_zebra_uninstall(struct bgp *bgp, struct bgpevpn *vpn,
				struct prefix_evpn *p,
				struct in_addr remote_vtep_ip)
{
	int ret;

	if (p->prefix.route_type == BGP_EVPN_MAC_IP_ROUTE)
		ret = bgp_zebra_send_remote_macip(bgp, vpn, p, remote_vtep_ip,
						  0, 0);
	else
		ret = bgp_zebra_send_remote_vtep(bgp, vpn, p, 0);

	return ret;
}

/*
 * Due to MAC mobility, the prior "local" best route has been supplanted
 * by a "remote" best route. The prior route has to be deleted and withdrawn
 * from peers.
 */
static void evpn_delete_old_local_route(struct bgp *bgp, struct bgpevpn *vpn,
					struct bgp_node *rn,
					struct bgp_info *old_local)
{
	struct bgp_node *global_rn;
	struct bgp_info *ri;
	afi_t afi = AFI_L2VPN;
	safi_t safi = SAFI_EVPN;

	/* Locate route node in the global EVPN routing table. Note that
	 * this table is a 2-level tree (RD-level + Prefix-level) similar to
	 * L3VPN routes.
	 */
	global_rn = bgp_afi_node_lookup(bgp->rib[afi][safi], afi, safi,
					(struct prefix *)&rn->p, &vpn->prd);
	if (global_rn) {
		/* Delete route entry in the global EVPN table. */
		delete_evpn_route_entry(bgp, vpn, afi, safi, global_rn, &ri);

		/* Schedule for processing - withdraws to peers happen from
		 * this table.
		 */
		if (ri)
			bgp_process(bgp, global_rn, afi, safi);
		bgp_unlock_node(global_rn);
	}

	/* Delete route entry in the VNI route table, caller to remove. */
	bgp_info_delete(rn, old_local);
}

/*
 * Calculate the best path for an EVPN route. Install/update best path in zebra,
 * if appropriate.
 */
static int evpn_route_select_install(struct bgp *bgp, struct bgpevpn *vpn,
				     struct bgp_node *rn)
{
	struct bgp_info *old_select, *new_select;
	struct bgp_info_pair old_and_new;
	afi_t afi = AFI_L2VPN;
	safi_t safi = SAFI_EVPN;
	int ret = 0;
	u_char			flags = 0;

	/* Compute the best path. */
	bgp_best_selection(bgp, rn, &bgp->maxpaths[afi][safi], &old_and_new,
			   afi, safi);
	old_select = old_and_new.old;
	new_select = old_and_new.new;

	/* If the best path hasn't changed - see if there is still something to
	 * update
	 * to zebra RIB.
	 */
	if (old_select && old_select == new_select
	    && old_select->type == ZEBRA_ROUTE_BGP
	    && old_select->sub_type == BGP_ROUTE_NORMAL
	    && !CHECK_FLAG(rn->flags, BGP_NODE_USER_CLEAR)
	    && !CHECK_FLAG(old_select->flags, BGP_INFO_ATTR_CHANGED)
	    && !bgp->addpath_tx_used[afi][safi]) {
		if (bgp_zebra_has_route_changed(rn, old_select)) {
			if (old_select->attr->sticky)
				SET_FLAG(flags, ZEBRA_MACIP_TYPE_STICKY);
			if (old_select->attr->default_gw)
				SET_FLAG(flags, ZEBRA_MACIP_TYPE_GW);
			ret = evpn_zebra_install(bgp, vpn,
						 (struct prefix_evpn *)&rn->p,
						 old_select->attr->nexthop,
						 flags);
		}
		UNSET_FLAG(old_select->flags, BGP_INFO_MULTIPATH_CHG);
		bgp_zebra_clear_route_change_flags(rn);
		return ret;
	}

	/* If the user did a "clear" this flag will be set */
	UNSET_FLAG(rn->flags, BGP_NODE_USER_CLEAR);

	/* bestpath has changed; update relevant fields and install or uninstall
	 * into the zebra RIB.
	 */
	if (old_select || new_select)
		bgp_bump_version(rn);

	if (old_select)
		bgp_info_unset_flag(rn, old_select, BGP_INFO_SELECTED);
	if (new_select) {
		bgp_info_set_flag(rn, new_select, BGP_INFO_SELECTED);
		bgp_info_unset_flag(rn, new_select, BGP_INFO_ATTR_CHANGED);
		UNSET_FLAG(new_select->flags, BGP_INFO_MULTIPATH_CHG);
	}

	if (new_select && new_select->type == ZEBRA_ROUTE_BGP
	    && new_select->sub_type == BGP_ROUTE_NORMAL) {
		flags = 0;
		if (new_select->attr->sticky)
			SET_FLAG(flags, ZEBRA_MACIP_TYPE_STICKY);
		if (new_select->attr->default_gw)
			SET_FLAG(flags, ZEBRA_MACIP_TYPE_GW);
		ret = evpn_zebra_install(bgp, vpn, (struct prefix_evpn *)&rn->p,
					 new_select->attr->nexthop,
					 flags);
		/* If an old best existed and it was a "local" route, the only
		 * reason
		 * it would be supplanted is due to MAC mobility procedures. So,
		 * we
		 * need to do an implicit delete and withdraw that route from
		 * peers.
		 */
		if (old_select && old_select->peer == bgp->peer_self
		    && old_select->type == ZEBRA_ROUTE_BGP
		    && old_select->sub_type == BGP_ROUTE_STATIC)
			evpn_delete_old_local_route(bgp, vpn, rn, old_select);
	} else {
		if (old_select && old_select->type == ZEBRA_ROUTE_BGP
		    && old_select->sub_type == BGP_ROUTE_NORMAL)
			ret = evpn_zebra_uninstall(bgp, vpn,
						   (struct prefix_evpn *)&rn->p,
						   old_select->attr->nexthop);
	}

	/* Clear any route change flags. */
	bgp_zebra_clear_route_change_flags(rn);

	/* Reap old select bgp_info, if it has been removed */
	if (old_select && CHECK_FLAG(old_select->flags, BGP_INFO_REMOVED))
		bgp_info_reap(rn, old_select);

	return ret;
}

/*
 * Return true if the local ri for this rn is of type gateway mac
 */
static int evpn_route_is_def_gw(struct bgp *bgp, struct bgp_node *rn)
{
	struct bgp_info		*tmp_ri = NULL;
	struct bgp_info		*local_ri = NULL;

	local_ri = NULL;
	for (tmp_ri = rn->info; tmp_ri; tmp_ri = tmp_ri->next) {
		if (tmp_ri->peer == bgp->peer_self
		    && tmp_ri->type == ZEBRA_ROUTE_BGP
		    && tmp_ri->sub_type == BGP_ROUTE_STATIC)
			local_ri = tmp_ri;
	}

	if (!local_ri)
		return 0;

	return local_ri->attr->default_gw;
}


/*
 * Return true if the local ri for this rn has sticky set
 */
static int evpn_route_is_sticky(struct bgp *bgp, struct bgp_node *rn)
{
	struct bgp_info *tmp_ri;
	struct bgp_info *local_ri;

	local_ri = NULL;
	for (tmp_ri = rn->info; tmp_ri; tmp_ri = tmp_ri->next) {
		if (tmp_ri->peer == bgp->peer_self
		    && tmp_ri->type == ZEBRA_ROUTE_BGP
		    && tmp_ri->sub_type == BGP_ROUTE_STATIC)
			local_ri = tmp_ri;
	}

	if (!local_ri)
		return 0;

	return local_ri->attr->sticky;
}

static int update_evpn_type5_route_entry(struct bgp *bgp_def,
					 struct bgp *bgp_vrf, afi_t afi,
					 safi_t safi, struct bgp_node *rn,
					 struct attr *attr, int *route_changed)
{
	struct attr *attr_new = NULL;
	struct bgp_info *ri = NULL;
	mpls_label_t label = MPLS_INVALID_LABEL;
	struct bgp_info *local_ri = NULL;
	struct bgp_info *tmp_ri = NULL;

	*route_changed = 0;
	/* locate the local route entry if any */
	for (tmp_ri = rn->info; tmp_ri; tmp_ri = tmp_ri->next) {
		if (tmp_ri->peer == bgp_def->peer_self
		    && tmp_ri->type == ZEBRA_ROUTE_BGP
		    && tmp_ri->sub_type == BGP_ROUTE_STATIC)
			local_ri = tmp_ri;
	}

	/* create a new route entry if one doesnt exist.
	   Otherwise see if route attr has changed
	 */
	if (!local_ri) {

		/* route has changed as this is the first entry */
		*route_changed = 1;

		/* Add (or update) attribute to hash. */
		attr_new = bgp_attr_intern(attr);

		/* create the route info from attribute */
		ri = info_make(ZEBRA_ROUTE_BGP, BGP_ROUTE_STATIC, 0,
			       bgp_def->peer_self, attr_new, rn);
		SET_FLAG(ri->flags, BGP_INFO_VALID);

		/* Type-5 routes advertise the L3-VNI */
		bgp_info_extra_get(ri);
		vni2label(bgp_vrf->l3vni, &label);
		memcpy(&ri->extra->label, &label, sizeof(label));
		ri->extra->num_labels = 1;

		/* add the route entry to route node*/
		bgp_info_add(rn, ri);
	} else {

		tmp_ri = local_ri;
		if (!attrhash_cmp(tmp_ri->attr, attr)) {

			/* attribute changed */
			*route_changed = 1;

			/* The attribute has changed. */
			/* Add (or update) attribute to hash. */
			attr_new = bgp_attr_intern(attr);
			bgp_info_set_flag(rn, tmp_ri, BGP_INFO_ATTR_CHANGED);

			/* Restore route, if needed. */
			if (CHECK_FLAG(tmp_ri->flags, BGP_INFO_REMOVED))
				bgp_info_restore(rn, tmp_ri);

			/* Unintern existing, set to new. */
			bgp_attr_unintern(&tmp_ri->attr);
			tmp_ri->attr = attr_new;
			tmp_ri->uptime = bgp_clock();
		}
	}
	return 0;
}

/* update evpn type-5 route entry */
static int update_evpn_type5_route(struct bgp *bgp_vrf,
				   struct prefix_evpn *evp,
				   struct attr* src_attr)
{
	afi_t afi = AFI_L2VPN;
	safi_t safi = SAFI_EVPN;
	struct attr attr;
	struct bgp_node *rn = NULL;
	struct bgp *bgp_def = NULL;
	int route_changed = 0;

	bgp_def = bgp_get_default();
	if (!bgp_def)
		return 0;

	/* Build path attribute for this route - use the source attr, if
	 * present, else treat as locally originated.
	 */
	if (src_attr)
		bgp_attr_dup(&attr, src_attr);
	else {
		memset(&attr, 0, sizeof(struct attr));
		bgp_attr_default_set(&attr, BGP_ORIGIN_IGP);
	}
	/* Set nexthop to ourselves and fill in the Router MAC. */
	attr.nexthop = bgp_vrf->originator_ip;
	attr.mp_nexthop_global_in = bgp_vrf->originator_ip;
	attr.mp_nexthop_len = BGP_ATTR_NHLEN_IPV4;
	memcpy(&attr.rmac, &bgp_vrf->rmac, sizeof(struct ethaddr));

	/* Setup RT and encap extended community */
	build_evpn_type5_route_extcomm(bgp_vrf, &attr);

	/* get the route node in global table */
	rn = bgp_afi_node_get(bgp_def->rib[afi][safi], afi, safi,
			      (struct prefix *)evp,
			      &bgp_vrf->vrf_prd);
	assert(rn);

	/* create or update the route entry within the route node */
	update_evpn_type5_route_entry(bgp_def, bgp_vrf,
				      afi, safi,
				      rn, &attr, &route_changed);

	/* schedule for processing and unlock node */
	if (route_changed) {
		bgp_process(bgp_def, rn, afi, safi);
		bgp_unlock_node(rn);
	}

	/* uninten temporary */
	if (!src_attr)
		aspath_unintern(&attr.aspath);
	return 0;
}

/*
 * Create or update EVPN route entry. This could be in the VNI route table
 * or the global route table.
 */
static int update_evpn_route_entry(struct bgp *bgp, struct bgpevpn *vpn,
				   afi_t afi, safi_t safi, struct bgp_node *rn,
				   struct attr *attr, int add, int vni_table,
				   struct bgp_info **ri, u_char flags)
{
	struct bgp_info *tmp_ri;
	struct bgp_info *local_ri, *remote_ri;
	struct attr *attr_new;
	mpls_label_t label[BGP_MAX_LABELS];
	u_int32_t num_labels = 1;
	int route_change = 1;
	u_char sticky = 0;
	struct prefix_evpn *evp;

	*ri = NULL;
	evp = (struct prefix_evpn *)&rn->p;
	memset(&label, 0, sizeof(label));

	/* See if this is an update of an existing route, or a new add. Also,
	 * identify if already known from remote, and if so, the one with the
	 * highest sequence number; this is only when adding to the VNI routing
	 * table.
	 */
	local_ri = remote_ri = NULL;
	for (tmp_ri = rn->info; tmp_ri; tmp_ri = tmp_ri->next) {
		if (tmp_ri->peer == bgp->peer_self
		    && tmp_ri->type == ZEBRA_ROUTE_BGP
		    && tmp_ri->sub_type == BGP_ROUTE_STATIC)
			local_ri = tmp_ri;
		if (vni_table) {
			if (tmp_ri->type == ZEBRA_ROUTE_BGP
			    && tmp_ri->sub_type == BGP_ROUTE_NORMAL
			    && CHECK_FLAG(tmp_ri->flags, BGP_INFO_VALID)) {
				if (!remote_ri)
					remote_ri = tmp_ri;
				else if (mac_mobility_seqnum(tmp_ri->attr)
					 > mac_mobility_seqnum(remote_ri->attr))
					remote_ri = tmp_ri;
			}
		}
	}

	/* If route doesn't exist already, create a new one, if told to.
	 * Otherwise act based on whether the attributes of the route have
	 * changed or not.
	 */
	if (!local_ri && !add)
		return 0;

	if (!local_ri) {
		/* When learnt locally for the first time but already known from
		 * remote, we have to initiate appropriate MAC mobility steps.
		 * This
		 * is applicable when updating the VNI routing table.
		 * We need to skip mobility steps for g/w macs (local mac on g/w
		 * SVI) advertised in EVPN.
		 * This will ensure that local routes are preferred for g/w macs
		 */
		if (remote_ri && !CHECK_FLAG(flags, ZEBRA_MACIP_TYPE_GW)) {
			u_int32_t cur_seqnum;

			/* Add MM extended community to route. */
			cur_seqnum = mac_mobility_seqnum(remote_ri->attr);
			add_mac_mobility_to_attr(cur_seqnum + 1, attr);
		}

		/* Add (or update) attribute to hash. */
		attr_new = bgp_attr_intern(attr);

		/* Extract MAC mobility sequence number, if any. */
		attr_new->mm_seqnum =
			bgp_attr_mac_mobility_seqnum(attr_new, &sticky);
		attr_new->sticky = sticky;

		/* Create new route with its attribute. */
		tmp_ri = info_make(ZEBRA_ROUTE_BGP, BGP_ROUTE_STATIC, 0,
				   bgp->peer_self, attr_new, rn);
		SET_FLAG(tmp_ri->flags, BGP_INFO_VALID);
		bgp_info_extra_get(tmp_ri);

		/* The VNI goes into the 'label' field of the route */
		vni2label(vpn->vni, &label[0]);

		/* Type-2 routes may carry a second VNI - the L3-VNI.
		 * Only attach second label if we are advertising two labels for
		 * type-2 routes.
		 */
		if (evp->prefix.route_type == BGP_EVPN_MAC_IP_ROUTE &&
		    CHECK_FLAG(vpn->flags, VNI_FLAG_USE_TWO_LABELS)) {
			vni_t l3vni;

			l3vni = bgpevpn_get_l3vni(vpn);
			if (l3vni) {
				vni2label(l3vni, &label[1]);
				num_labels++;
			}
		}

		memcpy(&tmp_ri->extra->label, label, sizeof(label));
		tmp_ri->extra->num_labels = num_labels;
		bgp_info_add(rn, tmp_ri);
	} else {
		tmp_ri = local_ri;
		if (attrhash_cmp(tmp_ri->attr, attr)
		    && !CHECK_FLAG(tmp_ri->flags, BGP_INFO_REMOVED))
			route_change = 0;
		else {
			/*
			 * The attributes have changed, type-2 routes needs to
			 * be advertised with right labels.
			 */
			vni2label(vpn->vni, &label[0]);
			if (evp->prefix.route_type == BGP_EVPN_MAC_IP_ROUTE &&
			    CHECK_FLAG(vpn->flags, VNI_FLAG_USE_TWO_LABELS)) {
				vni_t l3vni;

				l3vni = bgpevpn_get_l3vni(vpn);
				if (l3vni) {
					vni2label(l3vni, &label[1]);
					num_labels++;
				}
			}
			memcpy(&tmp_ri->extra->label, label, sizeof(label));
			tmp_ri->extra->num_labels = num_labels;

			/* The attribute has changed. */
			/* Add (or update) attribute to hash. */
			attr_new = bgp_attr_intern(attr);
			bgp_info_set_flag(rn, tmp_ri, BGP_INFO_ATTR_CHANGED);

			/* Restore route, if needed. */
			if (CHECK_FLAG(tmp_ri->flags, BGP_INFO_REMOVED))
				bgp_info_restore(rn, tmp_ri);

			/* Unintern existing, set to new. */
			bgp_attr_unintern(&tmp_ri->attr);
			tmp_ri->attr = attr_new;
			tmp_ri->uptime = bgp_clock();
		}
	}

	/* Return back the route entry. */
	*ri = tmp_ri;
	return route_change;
}

/*
 * Create or update EVPN route (of type based on prefix) for specified VNI
 * and schedule for processing.
 */
static int update_evpn_route(struct bgp *bgp, struct bgpevpn *vpn,
			     struct prefix_evpn *p, u_char flags)
{
	struct bgp_node *rn;
	struct attr attr;
	struct attr *attr_new;
	struct bgp_info *ri;
	afi_t afi = AFI_L2VPN;
	safi_t safi = SAFI_EVPN;
	int route_change;

	memset(&attr, 0, sizeof(struct attr));

	/* Build path-attribute for this route. */
	bgp_attr_default_set(&attr, BGP_ORIGIN_IGP);
	attr.nexthop = vpn->originator_ip;
	attr.mp_nexthop_global_in = vpn->originator_ip;
	attr.mp_nexthop_len = BGP_ATTR_NHLEN_IPV4;
	attr.sticky = CHECK_FLAG(flags, ZEBRA_MACIP_TYPE_STICKY) ? 1 : 0;
	attr.default_gw = CHECK_FLAG(flags, ZEBRA_MACIP_TYPE_GW) ? 1 : 0;

	/* PMSI is only needed for type-3 routes */
	if (p->prefix.route_type == BGP_EVPN_IMET_ROUTE)
		attr.flag |= ATTR_FLAG_BIT(BGP_ATTR_PMSI_TUNNEL);

	/* router mac is only needed for type-2 and type-5  routes */
	if (p->prefix.route_type == BGP_EVPN_MAC_IP_ROUTE)
		bgpevpn_get_rmac(vpn, &attr.rmac);
	vni2label(vpn->vni, &(attr.label));

	/* Set up RT and ENCAP extended community. */
	build_evpn_route_extcomm(vpn, &attr,
				 IS_EVPN_PREFIX_IPADDR_V4(p) ?
					AFI_IP : AFI_IP6);

	/* First, create (or fetch) route node within the VNI. */
	/* NOTE: There is no RD here. */
	rn = bgp_node_get(vpn->route_table, (struct prefix *)p);

	/* Create or update route entry. */
	route_change = update_evpn_route_entry(bgp, vpn, afi, safi, rn, &attr,
					       1, 1, &ri, flags);
	assert(ri);
	attr_new = ri->attr;

	/* Perform route selection; this is just to set the flags correctly
	 * as local route in the VNI always wins.
	 */
	evpn_route_select_install(bgp, vpn, rn);
	bgp_unlock_node(rn);

	/* If this is a new route or some attribute has changed, export the
	 * route to the global table. The route will be advertised to peers
	 * from there. Note that this table is a 2-level tree (RD-level +
	 * Prefix-level) similar to L3VPN routes.
	 */
	if (route_change) {
		struct bgp_info *global_ri;

		rn = bgp_afi_node_get(bgp->rib[afi][safi], afi, safi,
				      (struct prefix *)p, &vpn->prd);
		update_evpn_route_entry(bgp, vpn, afi, safi, rn, attr_new, 1, 0,
					&global_ri, flags);

		/* Schedule for processing and unlock node. */
		bgp_process(bgp, rn, afi, safi);
		bgp_unlock_node(rn);
	}

	/* Unintern temporary. */
	aspath_unintern(&attr.aspath);

	return 0;
}

/* Delete EVPN type5 route entry from global table */
static void delete_evpn_type5_route_entry(struct bgp *bgp_def,
					  struct bgp *bgp_vrf,
					  afi_t afi, safi_t safi,
					  struct bgp_node *rn,
					  struct bgp_info **ri)
{
	struct bgp_info *tmp_ri = NULL;

	*ri = NULL;

	/* find the matching route entry */
	for (tmp_ri = rn->info; tmp_ri; tmp_ri = tmp_ri->next)
		if (tmp_ri->peer == bgp_def->peer_self
		    && tmp_ri->type == ZEBRA_ROUTE_BGP
		    && tmp_ri->sub_type == BGP_ROUTE_STATIC)
			break;

	*ri = tmp_ri;

	/* Mark route for delete. */
	if (tmp_ri)
		bgp_info_delete(rn, tmp_ri);
}

/* Delete EVPN type5 route */
static int delete_evpn_type5_route(struct bgp *bgp_vrf,
				   struct prefix_evpn *evp)
{
	afi_t afi = AFI_L2VPN;
	safi_t safi = SAFI_EVPN;
	struct bgp_node *rn = NULL;
	struct bgp_info *ri = NULL;
	struct bgp *bgp_def = NULL; /* default bgp instance */

	bgp_def = bgp_get_default();
	if (!bgp_def)
		return 0;

	/* locate the global route entry for this type-5 prefix */
	rn = bgp_afi_node_lookup(bgp_def->rib[afi][safi], afi, safi,
				 (struct prefix *)evp, &bgp_vrf->vrf_prd);
	if (!rn)
		return 0;

	delete_evpn_type5_route_entry(bgp_def, bgp_vrf, afi, safi, rn, &ri);
	if (ri)
		bgp_process(bgp_def, rn, afi, safi);
	bgp_unlock_node(rn);
	return 0;
}

/*
 * Delete EVPN route entry. This could be in the VNI route table
 * or the global route table.
 */
static void delete_evpn_route_entry(struct bgp *bgp, struct bgpevpn *vpn,
				    afi_t afi, safi_t safi, struct bgp_node *rn,
				    struct bgp_info **ri)
{
	struct bgp_info *tmp_ri;

	*ri = NULL;

	/* Now, find matching route. */
	for (tmp_ri = rn->info; tmp_ri; tmp_ri = tmp_ri->next)
		if (tmp_ri->peer == bgp->peer_self
		    && tmp_ri->type == ZEBRA_ROUTE_BGP
		    && tmp_ri->sub_type == BGP_ROUTE_STATIC)
			break;

	*ri = tmp_ri;

	/* Mark route for delete. */
	if (tmp_ri)
		bgp_info_delete(rn, tmp_ri);
}

/*
 * Delete EVPN route (of type based on prefix) for specified VNI and
 * schedule for processing.
 */
static int delete_evpn_route(struct bgp *bgp, struct bgpevpn *vpn,
			     struct prefix_evpn *p)
{
	struct bgp_node *rn, *global_rn;
	struct bgp_info *ri;
	afi_t afi = AFI_L2VPN;
	safi_t safi = SAFI_EVPN;

	/* First, locate the route node within the VNI. If it doesn't exist,
	 * there
	 * is nothing further to do.
	 */
	/* NOTE: There is no RD here. */
	rn = bgp_node_lookup(vpn->route_table, (struct prefix *)p);
	if (!rn)
		return 0;

	/* Next, locate route node in the global EVPN routing table. Note that
	 * this table is a 2-level tree (RD-level + Prefix-level) similar to
	 * L3VPN routes.
	 */
	global_rn = bgp_afi_node_lookup(bgp->rib[afi][safi], afi, safi,
					(struct prefix *)p, &vpn->prd);
	if (global_rn) {
		/* Delete route entry in the global EVPN table. */
		delete_evpn_route_entry(bgp, vpn, afi, safi, global_rn, &ri);

		/* Schedule for processing - withdraws to peers happen from
		 * this table.
		 */
		if (ri)
			bgp_process(bgp, global_rn, afi, safi);
		bgp_unlock_node(global_rn);
	}

	/* Delete route entry in the VNI route table. This can just be removed.
	 */
	delete_evpn_route_entry(bgp, vpn, afi, safi, rn, &ri);
	if (ri)
		bgp_info_reap(rn, ri);
	bgp_unlock_node(rn);

	return 0;
}

/*
 * Update all type-2 (MACIP) local routes for this VNI - these should also
 * be scheduled for advertise to peers.
 */
static int update_all_type2_routes(struct bgp *bgp, struct bgpevpn *vpn)
{
	afi_t afi;
	safi_t safi;
	struct bgp_node *rn;
	struct bgp_info *ri;
	struct attr attr;
	struct attr attr_sticky;
	struct attr attr_def_gw;
	struct attr attr_ip6;
	struct attr attr_sticky_ip6;
	struct attr attr_def_gw_ip6;
	struct attr *attr_new;

	afi = AFI_L2VPN;
	safi = SAFI_EVPN;
	memset(&attr, 0, sizeof(struct attr));
	memset(&attr_sticky, 0, sizeof(struct attr));
	memset(&attr_def_gw, 0, sizeof(struct attr));
	memset(&attr_ip6, 0, sizeof(struct attr));
	memset(&attr_sticky_ip6, 0, sizeof(struct attr));
	memset(&attr_def_gw_ip6, 0, sizeof(struct attr));

	/* Build path-attribute - all type-2 routes for this VNI will share the
	 * same path attribute.
	 */
	bgp_attr_default_set(&attr, BGP_ORIGIN_IGP);
	bgp_attr_default_set(&attr_sticky, BGP_ORIGIN_IGP);
	bgp_attr_default_set(&attr_def_gw, BGP_ORIGIN_IGP);
	attr.nexthop = vpn->originator_ip;
	attr.mp_nexthop_global_in = vpn->originator_ip;
	attr.mp_nexthop_len = BGP_ATTR_NHLEN_IPV4;
	bgpevpn_get_rmac(vpn, &attr.rmac);
	attr_sticky.nexthop = vpn->originator_ip;
	attr_sticky.mp_nexthop_global_in = vpn->originator_ip;
	attr_sticky.mp_nexthop_len = BGP_ATTR_NHLEN_IPV4;
	attr_sticky.sticky = 1;
	bgpevpn_get_rmac(vpn, &attr_sticky.rmac);
	attr_def_gw.nexthop = vpn->originator_ip;
	attr_def_gw.mp_nexthop_global_in = vpn->originator_ip;
	attr_def_gw.mp_nexthop_len = BGP_ATTR_NHLEN_IPV4;
	attr_def_gw.default_gw = 1;
	bgpevpn_get_rmac(vpn, &attr_def_gw.rmac);
	bgp_attr_default_set(&attr_ip6, BGP_ORIGIN_IGP);
	bgp_attr_default_set(&attr_sticky_ip6, BGP_ORIGIN_IGP);
	bgp_attr_default_set(&attr_def_gw_ip6, BGP_ORIGIN_IGP);
	attr_ip6.nexthop = vpn->originator_ip;
	attr_ip6.mp_nexthop_global_in = vpn->originator_ip;
	attr_ip6.mp_nexthop_len = BGP_ATTR_NHLEN_IPV4;
	bgpevpn_get_rmac(vpn, &attr_ip6.rmac);
	attr_sticky_ip6.nexthop = vpn->originator_ip;
	attr_sticky_ip6.mp_nexthop_global_in = vpn->originator_ip;
	attr_sticky_ip6.mp_nexthop_len = BGP_ATTR_NHLEN_IPV4;
	attr_sticky_ip6.sticky = 1;
	bgpevpn_get_rmac(vpn, &attr_sticky_ip6.rmac);
	attr_def_gw_ip6.nexthop = vpn->originator_ip;
	attr_def_gw_ip6.mp_nexthop_global_in = vpn->originator_ip;
	attr_def_gw_ip6.mp_nexthop_len = BGP_ATTR_NHLEN_IPV4;
	attr_def_gw_ip6.default_gw = 1;
	bgpevpn_get_rmac(vpn, &attr_def_gw_ip6.rmac);

	/* Set up RT, ENCAP and sticky MAC extended community. */
	build_evpn_route_extcomm(vpn, &attr, AFI_IP);
	build_evpn_route_extcomm(vpn, &attr_sticky, AFI_IP);
	build_evpn_route_extcomm(vpn, &attr_def_gw, AFI_IP);
	build_evpn_route_extcomm(vpn, &attr_ip6, AFI_IP6);
	build_evpn_route_extcomm(vpn, &attr_sticky_ip6, AFI_IP6);
	build_evpn_route_extcomm(vpn, &attr_def_gw_ip6, AFI_IP);

	/* Walk this VNI's route table and update local type-2 routes. For any
	 * routes updated, update corresponding entry in the global table too.
	 */
	for (rn = bgp_table_top(vpn->route_table); rn;
	     rn = bgp_route_next(rn)) {
		struct prefix_evpn *evp = (struct prefix_evpn *)&rn->p;
		struct bgp_node *rd_rn;
		struct bgp_info *global_ri;

		if (evp->prefix.route_type != BGP_EVPN_MAC_IP_ROUTE)
			continue;

		if (IS_EVPN_PREFIX_IPADDR_V4(evp)) {
			if (evpn_route_is_sticky(bgp, rn))
				update_evpn_route_entry(bgp, vpn, afi, safi, rn,
							&attr_sticky, 0, 1,
							&ri, 0);
			else if (evpn_route_is_def_gw(bgp, rn))
				update_evpn_route_entry(bgp, vpn, afi, safi, rn,
							&attr_def_gw, 0, 1,
							&ri, 0);
			else
				update_evpn_route_entry(bgp, vpn, afi, safi, rn,
							&attr, 0, 1, &ri, 0);
		} else {
			if (evpn_route_is_sticky(bgp, rn))
				update_evpn_route_entry(bgp, vpn, afi, safi, rn,
							&attr_sticky_ip6, 0, 1,
							&ri, 0);
			else if (evpn_route_is_def_gw(bgp, rn))
				update_evpn_route_entry(bgp, vpn, afi, safi, rn,
							&attr_def_gw_ip6, 0, 1,
							&ri, 0);
			else
				update_evpn_route_entry(bgp, vpn, afi, safi, rn,
							&attr_ip6, 0, 1,
							&ri, 0);
		}

		/* If a local route exists for this prefix, we need to update
		 * the global routing table too.
		 */
		if (!ri)
			continue;

		/* Perform route selection; this is just to set the flags
		 * correctly
		 * as local route in the VNI always wins.
		 */
		evpn_route_select_install(bgp, vpn, rn);

		attr_new = ri->attr;

		/* Update route in global routing table. */
		rd_rn = bgp_afi_node_get(bgp->rib[afi][safi], afi, safi,
					 (struct prefix *)evp, &vpn->prd);
		assert(rd_rn);
		update_evpn_route_entry(bgp, vpn, afi, safi, rd_rn, attr_new, 0,
					0, &global_ri, 0);

		/* Schedule for processing and unlock node. */
		bgp_process(bgp, rd_rn, afi, safi);
		bgp_unlock_node(rd_rn);
	}

	/* Unintern temporary. */
	aspath_unintern(&attr.aspath);
	aspath_unintern(&attr_ip6.aspath);
	aspath_unintern(&attr_sticky.aspath);
	aspath_unintern(&attr_sticky_ip6.aspath);
	aspath_unintern(&attr_def_gw.aspath);
	aspath_unintern(&attr_def_gw_ip6.aspath);

	return 0;
}

/*
 * Delete all type-2 (MACIP) local routes for this VNI - only from the
 * global routing table. These are also scheduled for withdraw from peers.
 */
static int delete_global_type2_routes(struct bgp *bgp, struct bgpevpn *vpn)
{
	afi_t afi;
	safi_t safi;
	struct bgp_node *rdrn, *rn;
	struct bgp_table *table;
	struct bgp_info *ri;

	afi = AFI_L2VPN;
	safi = SAFI_EVPN;

	rdrn = bgp_node_lookup(bgp->rib[afi][safi], (struct prefix *)&vpn->prd);
	if (rdrn && rdrn->info) {
		table = (struct bgp_table *)rdrn->info;
		for (rn = bgp_table_top(table); rn; rn = bgp_route_next(rn)) {
			struct prefix_evpn *evp = (struct prefix_evpn *)&rn->p;

			if (evp->prefix.route_type != BGP_EVPN_MAC_IP_ROUTE)
				continue;

			delete_evpn_route_entry(bgp, vpn, afi, safi, rn, &ri);
			if (ri)
				bgp_process(bgp, rn, afi, safi);
		}
	}

	/* Unlock RD node. */
	if (rdrn)
		bgp_unlock_node(rdrn);

	return 0;
}

/*
 * Delete all type-2 (MACIP) local routes for this VNI - from the global
 * table as well as the per-VNI route table.
 */
static int delete_all_type2_routes(struct bgp *bgp, struct bgpevpn *vpn)
{
	afi_t afi;
	safi_t safi;
	struct bgp_node *rn;
	struct bgp_info *ri;

	afi = AFI_L2VPN;
	safi = SAFI_EVPN;

	/* First, walk the global route table for this VNI's type-2 local
	 * routes.
	 * EVPN routes are a 2-level table, first get the RD table.
	 */
	delete_global_type2_routes(bgp, vpn);

	/* Next, walk this VNI's route table and delete local type-2 routes. */
	for (rn = bgp_table_top(vpn->route_table); rn;
	     rn = bgp_route_next(rn)) {
		struct prefix_evpn *evp = (struct prefix_evpn *)&rn->p;

		if (evp->prefix.route_type != BGP_EVPN_MAC_IP_ROUTE)
			continue;

		delete_evpn_route_entry(bgp, vpn, afi, safi, rn, &ri);

		/* Route entry in local table gets deleted immediately. */
		if (ri)
			bgp_info_reap(rn, ri);
	}

	return 0;
}

/*
 * Delete all routes in the per-VNI route table.
 */
static int delete_all_vni_routes(struct bgp *bgp, struct bgpevpn *vpn)
{
	struct bgp_node *rn;
	struct bgp_info *ri, *nextri;

	/* Walk this VNI's route table and delete all routes. */
	for (rn = bgp_table_top(vpn->route_table); rn;
	     rn = bgp_route_next(rn)) {
		for (ri = rn->info; (ri != NULL) && (nextri = ri->next, 1);
		     ri = nextri) {
			bgp_info_delete(rn, ri);
			bgp_info_reap(rn, ri);
		}
	}

	return 0;
}

/*
 * Update (and advertise) local routes for a VNI. Invoked upon the VNI
 * export RT getting modified or change to tunnel IP. Note that these
 * situations need the route in the per-VNI table as well as the global
 * table to be updated (as attributes change).
 */
static int update_routes_for_vni(struct bgp *bgp, struct bgpevpn *vpn)
{
	int ret;
	struct prefix_evpn p;

	/* Update and advertise the type-3 route (only one) followed by the
	 * locally learnt type-2 routes (MACIP) - for this VNI.
	 */
	build_evpn_type3_prefix(&p, vpn->originator_ip);
	ret = update_evpn_route(bgp, vpn, &p, 0);
	if (ret)
		return ret;

	return update_all_type2_routes(bgp, vpn);
}

/*
 * Delete (and withdraw) local routes for specified VNI from the global
 * table and per-VNI table. After this, remove all other routes from
 * the per-VNI table. Invoked upon the VNI being deleted or EVPN
 * (advertise-all-vni) being disabled.
 */
static int delete_routes_for_vni(struct bgp *bgp, struct bgpevpn *vpn)
{
	int ret;
	struct prefix_evpn p;

	/* Delete and withdraw locally learnt type-2 routes (MACIP)
	 * followed by type-3 routes (only one) - for this VNI.
	 */
	ret = delete_all_type2_routes(bgp, vpn);
	if (ret)
		return ret;

	build_evpn_type3_prefix(&p, vpn->originator_ip);
	ret = delete_evpn_route(bgp, vpn, &p);
	if (ret)
		return ret;

	/* Delete all routes from the per-VNI table. */
	return delete_all_vni_routes(bgp, vpn);
}

/*
 * There is a tunnel endpoint IP address change for this VNI, delete
 * prior type-3 route (if needed) and update.
 * Note: Route re-advertisement happens elsewhere after other processing
 * other changes.
 */
static int handle_tunnel_ip_change(struct bgp *bgp, struct bgpevpn *vpn,
				   struct in_addr originator_ip)
{
	struct prefix_evpn p;

	/* If VNI is not live, we only need to update the originator ip */
	if (!is_vni_live(vpn)) {
		vpn->originator_ip = originator_ip;
		return 0;
	}

	/* Update the tunnel-ip hash */
	bgp_tip_del(bgp, &vpn->originator_ip);
	bgp_tip_add(bgp, &originator_ip);

	/* filter routes as martian nexthop db has changed */
	bgp_filter_evpn_routes_upon_martian_nh_change(bgp);

	/* Need to withdraw type-3 route as the originator IP is part
	 * of the key.
	 */
	build_evpn_type3_prefix(&p, vpn->originator_ip);
	delete_evpn_route(bgp, vpn, &p);

	/* Update the tunnel IP and re-advertise all routes for this VNI. */
	vpn->originator_ip = originator_ip;
	return 0;
}

/*
 * Install route entry into the VRF routing table and invoke route selection.
 */
static int install_evpn_route_entry_in_vrf(struct bgp *bgp_vrf,
					   struct prefix_evpn *evp,
					   struct bgp_info *parent_ri)
{
	struct bgp_node *rn;
	struct bgp_info *ri;
	struct attr *attr_new;
	int ret = 0;
	struct prefix p;
	struct prefix *pp = &p;
	afi_t afi = 0;
	safi_t safi = 0;
	char buf[PREFIX_STRLEN];
	char buf1[PREFIX_STRLEN];

	memset(pp, 0, sizeof(struct prefix));
	if (evp->prefix.route_type == BGP_EVPN_MAC_IP_ROUTE)
		ip_prefix_from_type2_prefix(evp, pp);
	else if (evp->prefix.route_type == BGP_EVPN_IP_PREFIX_ROUTE)
		ip_prefix_from_type5_prefix(evp, pp);

	if (bgp_debug_zebra(NULL)) {
		zlog_debug("installing evpn prefix %s as ip prefix %s in vrf %s",
			   prefix2str(evp, buf, sizeof(buf)),
			   prefix2str(pp, buf1, sizeof(buf)),
			   vrf_id_to_name(bgp_vrf->vrf_id));
	}

	/* Create (or fetch) route within the VRF. */
	/* NOTE: There is no RD here. */
	if (IS_EVPN_PREFIX_IPADDR_V4(evp)) {
		afi = AFI_IP;
		safi = SAFI_UNICAST;
		rn = bgp_node_get(bgp_vrf->rib[afi][safi], pp);
	} else if (IS_EVPN_PREFIX_IPADDR_V6(evp)) {
		afi = AFI_IP6;
		safi = SAFI_UNICAST;
		rn = bgp_node_get(bgp_vrf->rib[afi][safi], pp);
	} else
		return 0;

	/* Check if route entry is already present. */
	for (ri = rn->info; ri; ri = ri->next)
		if (ri->extra
		    && (struct bgp_info *)ri->extra->parent == parent_ri)
			break;

	if (!ri) {
		/* Add (or update) attribute to hash. */
		attr_new = bgp_attr_intern(parent_ri->attr);

		/* Create new route with its attribute. */
		ri = info_make(parent_ri->type, parent_ri->sub_type, 0,
			       parent_ri->peer, attr_new, rn);
		SET_FLAG(ri->flags, BGP_INFO_VALID);
		bgp_info_extra_get(ri);
		ri->extra->parent = parent_ri;
		if (parent_ri->extra) {
			memcpy(&ri->extra->label, &parent_ri->extra->label,
			       sizeof(ri->extra->label));
			ri->extra->num_labels = parent_ri->extra->num_labels;
		}
		bgp_info_add(rn, ri);
	} else {
		if (attrhash_cmp(ri->attr, parent_ri->attr)
		    && !CHECK_FLAG(ri->flags, BGP_INFO_REMOVED)) {
			bgp_unlock_node(rn);
			return 0;
		}
		/* The attribute has changed. */
		/* Add (or update) attribute to hash. */
		attr_new = bgp_attr_intern(parent_ri->attr);

		/* Restore route, if needed. */
		if (CHECK_FLAG(ri->flags, BGP_INFO_REMOVED))
			bgp_info_restore(rn, ri);

		/* Mark if nexthop has changed. */
		if (!IPV4_ADDR_SAME(&ri->attr->nexthop, &attr_new->nexthop))
			SET_FLAG(ri->flags, BGP_INFO_IGP_CHANGED);

		/* Unintern existing, set to new. */
		bgp_attr_unintern(&ri->attr);
		ri->attr = attr_new;
		ri->uptime = bgp_clock();
	}

	/* Perform route selection and update zebra, if required. */
	bgp_process(bgp_vrf, rn, afi, safi);

	return ret;
}

/*
 * Install route entry into the VNI routing table and invoke route selection.
 */
static int install_evpn_route_entry(struct bgp *bgp, struct bgpevpn *vpn,
				    struct prefix_evpn *p,
				    struct bgp_info *parent_ri)
{
	struct bgp_node *rn;
	struct bgp_info *ri;
	struct attr *attr_new;
	int ret;

	/* Create (or fetch) route within the VNI. */
	/* NOTE: There is no RD here. */
	rn = bgp_node_get(vpn->route_table, (struct prefix *)p);

	/* Check if route entry is already present. */
	for (ri = rn->info; ri; ri = ri->next)
		if (ri->extra
		    && (struct bgp_info *)ri->extra->parent == parent_ri)
			break;

	if (!ri) {
		/* Add (or update) attribute to hash. */
		attr_new = bgp_attr_intern(parent_ri->attr);

		/* Create new route with its attribute. */
		ri = info_make(parent_ri->type, parent_ri->sub_type, 0,
			       parent_ri->peer, attr_new, rn);
		SET_FLAG(ri->flags, BGP_INFO_VALID);
		bgp_info_extra_get(ri);
		ri->extra->parent = parent_ri;
		if (parent_ri->extra) {
			memcpy(&ri->extra->label, &parent_ri->extra->label,
			       sizeof(ri->extra->label));
			ri->extra->num_labels = parent_ri->extra->num_labels;
		}
		bgp_info_add(rn, ri);
	} else {
		if (attrhash_cmp(ri->attr, parent_ri->attr)
		    && !CHECK_FLAG(ri->flags, BGP_INFO_REMOVED)) {
			bgp_unlock_node(rn);
			return 0;
		}
		/* The attribute has changed. */
		/* Add (or update) attribute to hash. */
		attr_new = bgp_attr_intern(parent_ri->attr);

		/* Restore route, if needed. */
		if (CHECK_FLAG(ri->flags, BGP_INFO_REMOVED))
			bgp_info_restore(rn, ri);

		/* Mark if nexthop has changed. */
		if (!IPV4_ADDR_SAME(&ri->attr->nexthop, &attr_new->nexthop))
			SET_FLAG(ri->flags, BGP_INFO_IGP_CHANGED);

		/* Unintern existing, set to new. */
		bgp_attr_unintern(&ri->attr);
		ri->attr = attr_new;
		ri->uptime = bgp_clock();
	}

	/* Perform route selection and update zebra, if required. */
	ret = evpn_route_select_install(bgp, vpn, rn);

	return ret;
}

/*
 * Uninstall route entry from the VRF routing table and send message
 * to zebra, if appropriate.
 */
static int uninstall_evpn_route_entry_in_vrf(struct bgp *bgp_vrf,
					     struct prefix_evpn *evp,
					     struct bgp_info *parent_ri)
{
	struct bgp_node *rn;
	struct bgp_info *ri;
	int ret = 0;
	struct prefix p;
	struct prefix *pp = &p;
	afi_t afi = 0;
	safi_t safi = 0;
	char buf[PREFIX_STRLEN];
	char buf1[PREFIX_STRLEN];

	memset(pp, 0, sizeof(struct prefix));
	if (evp->prefix.route_type == BGP_EVPN_MAC_IP_ROUTE)
		ip_prefix_from_type2_prefix(evp, pp);
	else if (evp->prefix.route_type == BGP_EVPN_IP_PREFIX_ROUTE)
		ip_prefix_from_type5_prefix(evp, pp);

	if (bgp_debug_zebra(NULL)) {
		zlog_debug("uninstalling evpn prefix %s as ip prefix %s in vrf %s",
			   prefix2str(evp, buf, sizeof(buf)),
			   prefix2str(pp, buf1, sizeof(buf)),
			   vrf_id_to_name(bgp_vrf->vrf_id));
	}

	/* Locate route within the VRF. */
	/* NOTE: There is no RD here. */
	if (IS_EVPN_PREFIX_IPADDR_V4(evp)) {
		afi = AFI_IP;
		safi = SAFI_UNICAST;
		rn = bgp_node_lookup(bgp_vrf->rib[afi][safi], pp);
	} else {
		afi = AFI_IP6;
		safi = SAFI_UNICAST;
		rn = bgp_node_lookup(bgp_vrf->rib[afi][safi], pp);
	}

	if (!rn)
		return 0;

	/* Find matching route entry. */
	for (ri = rn->info; ri; ri = ri->next)
		if (ri->extra
		    && (struct bgp_info *)ri->extra->parent == parent_ri)
			break;

	if (!ri)
		return 0;

	/* Mark entry for deletion */
	bgp_info_delete(rn, ri);

	/* Perform route selection and update zebra, if required. */
	bgp_process(bgp_vrf, rn, afi, safi);

	/* Unlock route node. */
	bgp_unlock_node(rn);

	return ret;
}

/*
 * Uninstall route entry from the VNI routing table and send message
 * to zebra, if appropriate.
 */
static int uninstall_evpn_route_entry(struct bgp *bgp, struct bgpevpn *vpn,
				      struct prefix_evpn *p,
				      struct bgp_info *parent_ri)
{
	struct bgp_node *rn;
	struct bgp_info *ri;
	int ret;

	/* Locate route within the VNI. */
	/* NOTE: There is no RD here. */
	rn = bgp_node_lookup(vpn->route_table, (struct prefix *)p);
	if (!rn)
		return 0;

	/* Find matching route entry. */
	for (ri = rn->info; ri; ri = ri->next)
		if (ri->extra
		    && (struct bgp_info *)ri->extra->parent == parent_ri)
			break;

	if (!ri)
		return 0;

	/* Mark entry for deletion */
	bgp_info_delete(rn, ri);

	/* Perform route selection and update zebra, if required. */
	ret = evpn_route_select_install(bgp, vpn, rn);

	/* Unlock route node. */
	bgp_unlock_node(rn);

	return ret;
}

/*
 * Given a route entry and a VRF, see if this route entry should be
 * imported into the VRF i.e., RTs match.
 */
static int is_route_matching_for_vrf(struct bgp *bgp_vrf,
				     struct bgp_info *ri)
{
	struct attr *attr = ri->attr;
	struct ecommunity *ecom;
	int i;

	assert(attr);
	/* Route should have valid RT to be even considered. */
	if (!(attr->flag & ATTR_FLAG_BIT(BGP_ATTR_EXT_COMMUNITIES)))
		return 0;

	ecom = attr->ecommunity;
	if (!ecom || !ecom->size)
		return 0;

	/* For each extended community RT, see if it matches this VNI. If any RT
	 * matches, we're done.
	 */
	for (i = 0; i < ecom->size; i++) {
		u_char *pnt;
		u_char type, sub_type;
		struct ecommunity_val *eval;
		struct ecommunity_val eval_tmp;
		struct vrf_irt_node *irt;

		/* Only deal with RTs */
		pnt = (ecom->val + (i * ECOMMUNITY_SIZE));
		eval = (struct ecommunity_val *)(ecom->val
						 + (i * ECOMMUNITY_SIZE));
		type = *pnt++;
		sub_type = *pnt++;
		if (sub_type != ECOMMUNITY_ROUTE_TARGET)
			continue;

		/* See if this RT matches specified VNIs import RTs */
		irt = lookup_vrf_import_rt(eval);
		if (irt && irt->vrfs)
			if (is_vrf_present_in_irt_vrfs(irt->vrfs, bgp_vrf))
				return 1;

		/* Also check for non-exact match. In this, we mask out the AS
		 * and
		 * only check on the local-admin sub-field. This is to
		 * facilitate using
		 * VNI as the RT for EBGP peering too.
		 */
		irt = NULL;
		if (type == ECOMMUNITY_ENCODE_AS
		    || type == ECOMMUNITY_ENCODE_AS4
		    || type == ECOMMUNITY_ENCODE_IP) {
			memcpy(&eval_tmp, eval, ECOMMUNITY_SIZE);
			mask_ecom_global_admin(&eval_tmp, eval);
			irt = lookup_vrf_import_rt(&eval_tmp);
		}
		if (irt && irt->vrfs)
			if (is_vrf_present_in_irt_vrfs(irt->vrfs, bgp_vrf))
				return 1;
	}

	return 0;
}

/*
 * Given a route entry and a VNI, see if this route entry should be
 * imported into the VNI i.e., RTs match.
 */
static int is_route_matching_for_vni(struct bgp *bgp, struct bgpevpn *vpn,
				     struct bgp_info *ri)
{
	struct attr *attr = ri->attr;
	struct ecommunity *ecom;
	int i;

	assert(attr);
	/* Route should have valid RT to be even considered. */
	if (!(attr->flag & ATTR_FLAG_BIT(BGP_ATTR_EXT_COMMUNITIES)))
		return 0;

	ecom = attr->ecommunity;
	if (!ecom || !ecom->size)
		return 0;

	/* For each extended community RT, see if it matches this VNI. If any RT
	 * matches, we're done.
	 */
	for (i = 0; i < ecom->size; i++) {
		u_char *pnt;
		u_char type, sub_type;
		struct ecommunity_val *eval;
		struct ecommunity_val eval_tmp;
		struct irt_node *irt;

		/* Only deal with RTs */
		pnt = (ecom->val + (i * ECOMMUNITY_SIZE));
		eval = (struct ecommunity_val *)(ecom->val
						 + (i * ECOMMUNITY_SIZE));
		type = *pnt++;
		sub_type = *pnt++;
		if (sub_type != ECOMMUNITY_ROUTE_TARGET)
			continue;

		/* See if this RT matches specified VNIs import RTs */
		irt = lookup_import_rt(bgp, eval);
		if (irt && irt->vnis)
			if (is_vni_present_in_irt_vnis(irt->vnis, vpn))
				return 1;

		/* Also check for non-exact match. In this, we mask out the AS
		 * and
		 * only check on the local-admin sub-field. This is to
		 * facilitate using
		 * VNI as the RT for EBGP peering too.
		 */
		irt = NULL;
		if (type == ECOMMUNITY_ENCODE_AS
		    || type == ECOMMUNITY_ENCODE_AS4
		    || type == ECOMMUNITY_ENCODE_IP) {
			memcpy(&eval_tmp, eval, ECOMMUNITY_SIZE);
			mask_ecom_global_admin(&eval_tmp, eval);
			irt = lookup_import_rt(bgp, &eval_tmp);
		}
		if (irt && irt->vnis)
			if (is_vni_present_in_irt_vnis(irt->vnis, vpn))
				return 1;
	}

	return 0;
}

/*
 * Install or uninstall mac-ip routes are appropriate for this
 * particular VRF.
 */
static int install_uninstall_routes_for_vrf(struct bgp *bgp_vrf,
					    int install)
{
	afi_t afi;
	safi_t safi;
	struct bgp_node *rd_rn, *rn;
	struct bgp_table *table;
	struct bgp_info *ri;
	int ret;
	char buf[PREFIX_STRLEN];
	struct bgp *bgp_def = NULL;

	afi = AFI_L2VPN;
	safi = SAFI_EVPN;
	bgp_def = bgp_get_default();
	if (!bgp_def)
		return -1;

	/* Walk entire global routing table and evaluate routes which could be
	 * imported into this VRF. Note that we need to loop through all global
	 * routes to determine which route matches the import rt on vrf
	 */
	for (rd_rn = bgp_table_top(bgp_def->rib[afi][safi]); rd_rn;
	     rd_rn = bgp_route_next(rd_rn)) {
		table = (struct bgp_table *)(rd_rn->info);
		if (!table)
			continue;

		for (rn = bgp_table_top(table); rn; rn = bgp_route_next(rn)) {
			struct prefix_evpn *evp = (struct prefix_evpn *)&rn->p;

			/* if not mac-ip route skip this route */
			if (!(evp->prefix.route_type == BGP_EVPN_MAC_IP_ROUTE ||
			      evp->prefix.route_type == BGP_EVPN_IP_PREFIX_ROUTE))
				continue;

			/* if not a mac+ip route skip this route */
			if (!(IS_EVPN_PREFIX_IPADDR_V4(evp) ||
			      IS_EVPN_PREFIX_IPADDR_V6(evp)))
				continue;

			for (ri = rn->info; ri; ri = ri->next) {
				/* Consider "valid" remote routes applicable for
				 * this VRF.
				 */
				if (!(CHECK_FLAG(ri->flags, BGP_INFO_VALID)
				      && ri->type == ZEBRA_ROUTE_BGP
				      && ri->sub_type == BGP_ROUTE_NORMAL))
					continue;

				if (is_route_matching_for_vrf(bgp_vrf, ri)) {
					if (install)
						ret =
						install_evpn_route_entry_in_vrf(
							bgp_vrf, evp, ri);
					else
						ret =
						uninstall_evpn_route_entry_in_vrf(
							bgp_vrf, evp, ri);

					if (ret) {
						zlog_err(
							"Failed to %s EVPN %s route in VRF %s",
							install ? "install"
								: "uninstall",
							prefix2str(evp, buf,
								   sizeof(buf)),
							vrf_id_to_name(bgp_vrf->vrf_id));
						return ret;
					}
				}
			}
		}
	}

	return 0;
}

/*
 * Install or uninstall routes of specified type that are appropriate for this
 * particular VNI.
 */
static int install_uninstall_routes_for_vni(struct bgp *bgp,
					    struct bgpevpn *vpn,
					    bgp_evpn_route_type rtype,
					    int install)
{
	afi_t afi;
	safi_t safi;
	struct bgp_node *rd_rn, *rn;
	struct bgp_table *table;
	struct bgp_info *ri;
	int ret;

	afi = AFI_L2VPN;
	safi = SAFI_EVPN;

	/* Walk entire global routing table and evaluate routes which could be
	 * imported into this VPN. Note that we cannot just look at the routes
	 * for
	 * the VNI's RD - remote routes applicable for this VNI could have any
	 * RD.
	 */
	/* EVPN routes are a 2-level table. */
	for (rd_rn = bgp_table_top(bgp->rib[afi][safi]); rd_rn;
	     rd_rn = bgp_route_next(rd_rn)) {
		table = (struct bgp_table *)(rd_rn->info);
		if (!table)
			continue;

		for (rn = bgp_table_top(table); rn; rn = bgp_route_next(rn)) {
			struct prefix_evpn *evp = (struct prefix_evpn *)&rn->p;

			if (evp->prefix.route_type != rtype)
				continue;

			for (ri = rn->info; ri; ri = ri->next) {
				/* Consider "valid" remote routes applicable for
				 * this VNI. */
				if (!(CHECK_FLAG(ri->flags, BGP_INFO_VALID)
				      && ri->type == ZEBRA_ROUTE_BGP
				      && ri->sub_type == BGP_ROUTE_NORMAL))
					continue;

				if (is_route_matching_for_vni(bgp, vpn, ri)) {
					if (install)
						ret = install_evpn_route_entry(
							bgp, vpn, evp, ri);
					else
						ret = uninstall_evpn_route_entry(
							bgp, vpn, evp, ri);

					if (ret) {
						zlog_err(
							"%u: Failed to %s EVPN %s route in VNI %u",
							bgp->vrf_id,
							install ? "install"
								: "uninstall",
							rtype == BGP_EVPN_MAC_IP_ROUTE
								? "MACIP"
								: "IMET",
							vpn->vni);
						return ret;
					}
				}
			}
		}
	}

	return 0;
}

/* Install any existing remote routes applicable for this VRF into VRF RIB. This
 * is invoked upon l3vni-add or l3vni import rt change
 */
static int install_routes_for_vrf(struct bgp *bgp_vrf)
{
	install_uninstall_routes_for_vrf(bgp_vrf, 1);
	return 0;
}

/*
 * Install any existing remote routes applicable for this VNI into its
 * routing table. This is invoked when a VNI becomes "live" or its Import
 * RT is changed.
 */
static int install_routes_for_vni(struct bgp *bgp, struct bgpevpn *vpn)
{
	int ret;

	/* Install type-3 routes followed by type-2 routes - the ones applicable
	 * for this VNI.
	 */
	ret = install_uninstall_routes_for_vni(bgp, vpn, BGP_EVPN_IMET_ROUTE,
					       1);
	if (ret)
		return ret;

	return install_uninstall_routes_for_vni(bgp, vpn, BGP_EVPN_MAC_IP_ROUTE,
						1);
}

/* uninstall routes from l3vni vrf. */
static int uninstall_routes_for_vrf(struct bgp *bgp_vrf)
{
	install_uninstall_routes_for_vrf(bgp_vrf, 0);
	return 0;
}

/*
 * Uninstall any existing remote routes for this VNI. One scenario in which
 * this is invoked is upon an import RT change.
 */
static int uninstall_routes_for_vni(struct bgp *bgp, struct bgpevpn *vpn)
{
	int ret;

	/* Uninstall type-2 routes followed by type-3 routes - the ones
	 * applicable
	 * for this VNI.
	 */
	ret = install_uninstall_routes_for_vni(bgp, vpn, BGP_EVPN_MAC_IP_ROUTE,
					       0);
	if (ret)
		return ret;

	return install_uninstall_routes_for_vni(bgp, vpn, BGP_EVPN_IMET_ROUTE,
						0);
}

/*
 * Install or uninstall route in matching VRFs (list).
 */
static int install_uninstall_route_in_vrfs(struct bgp *bgp_def, afi_t afi,
					   safi_t safi, struct prefix_evpn *evp,
					   struct bgp_info *ri,
					   struct list *vrfs, int install)
{
	char buf[PREFIX2STR_BUFFER];
	struct bgp *bgp_vrf;
	struct listnode *node, *nnode;

	/* Only type-2/type-5 routes go into a VRF */
	if (!(evp->prefix.route_type == BGP_EVPN_MAC_IP_ROUTE ||
	      evp->prefix.route_type == BGP_EVPN_IP_PREFIX_ROUTE))
		return 0;

	/* if it is type-2 route and not a mac+ip route skip this route */
	if ((evp->prefix.route_type == BGP_EVPN_MAC_IP_ROUTE) &&
	    !(IS_EVPN_PREFIX_IPADDR_V4(evp) || IS_EVPN_PREFIX_IPADDR_V6(evp)))
		return 0;

	for (ALL_LIST_ELEMENTS(vrfs, node, nnode, bgp_vrf)) {
		int ret;

		if (install)
			ret = install_evpn_route_entry_in_vrf(bgp_vrf,
							      evp, ri);
		else
			ret = uninstall_evpn_route_entry_in_vrf(bgp_vrf,
								evp, ri);

		if (ret) {
			zlog_err("%u: Failed to %s prefix %s in VRF %s",
				 bgp_def->vrf_id,
				 install ? "install" : "uninstall",
				 prefix2str(evp, buf, sizeof(buf)),
				 vrf_id_to_name(bgp_vrf->vrf_id));
			return ret;
		}
	}

	return 0;
}

/*
 * Install or uninstall route in matching VNIs (list).
 */
static int install_uninstall_route_in_vnis(struct bgp *bgp, afi_t afi,
					   safi_t safi, struct prefix_evpn *evp,
					   struct bgp_info *ri,
					   struct list *vnis, int install)
{
	struct bgpevpn *vpn;
	struct listnode *node, *nnode;

	for (ALL_LIST_ELEMENTS(vnis, node, nnode, vpn)) {
		int ret;

		if (!is_vni_live(vpn))
			continue;

		if (install)
			ret = install_evpn_route_entry(bgp, vpn, evp, ri);
		else
			ret = uninstall_evpn_route_entry(bgp, vpn, evp, ri);

		if (ret) {
			zlog_err("%u: Failed to %s EVPN %s route in VNI %u",
				 bgp->vrf_id, install ? "install" : "uninstall",
				 evp->prefix.route_type == BGP_EVPN_MAC_IP_ROUTE
					 ? "MACIP"
					 : "IMET",
				 vpn->vni);
			return ret;
		}
	}

	return 0;
}

/*
 * Install or uninstall route for appropriate VNIs.
 */
static int install_uninstall_evpn_route(struct bgp *bgp, afi_t afi, safi_t safi,
					struct prefix *p, struct bgp_info *ri,
					int import)
{
	struct prefix_evpn *evp = (struct prefix_evpn *)p;
	struct attr *attr = ri->attr;
	struct ecommunity *ecom;
	int i;

	assert(attr);

	/* Only type-2 and type-3 and type-5 are supported currently */
	if (!(evp->prefix.route_type == BGP_EVPN_MAC_IP_ROUTE
	      || evp->prefix.route_type == BGP_EVPN_IMET_ROUTE
	      || evp->prefix.route_type == BGP_EVPN_IP_PREFIX_ROUTE))
		return 0;

	/* If we don't have Route Target, nothing much to do. */
	if (!(attr->flag & ATTR_FLAG_BIT(BGP_ATTR_EXT_COMMUNITIES)))
		return 0;

	ecom = attr->ecommunity;
	if (!ecom || !ecom->size)
		return -1;

	/* For each extended community RT, see which VNIs/VRFs match and import
	 * the route into matching VNIs/VRFs.
	 */
	for (i = 0; i < ecom->size; i++) {
		u_char *pnt;
		u_char type, sub_type;
		struct ecommunity_val *eval;
		struct ecommunity_val eval_tmp;
		struct irt_node *irt; /* import rt for l2vni */
		struct vrf_irt_node *vrf_irt; /* import rt for l3vni */

		/* Only deal with RTs */
		pnt = (ecom->val + (i * ECOMMUNITY_SIZE));
		eval = (struct ecommunity_val *)(ecom->val
						 + (i * ECOMMUNITY_SIZE));
		type = *pnt++;
		sub_type = *pnt++;
		if (sub_type != ECOMMUNITY_ROUTE_TARGET)
			continue;

		/* Import route into matching l2-vnis (type-2/type-3 routes go
		 * into l2vni table)
		 */
		irt = lookup_import_rt(bgp, eval);
		if (irt && irt->vnis)
			install_uninstall_route_in_vnis(bgp, afi, safi, evp, ri,
							irt->vnis, import);

		/* Import route into matching l3-vnis (type-2/type-5 routes go
		 * into l3vni/vrf table)
		 */
		vrf_irt = lookup_vrf_import_rt(eval);
		if (vrf_irt && vrf_irt->vrfs)
			install_uninstall_route_in_vrfs(bgp, afi, safi, evp, ri,
							vrf_irt->vrfs, import);

		/* Also check for non-exact match. In this,
		 *  we mask out the AS and
		 * only check on the local-admin sub-field.
		 * This is to facilitate using
		 * VNI as the RT for EBGP peering too.
		 */
		irt = NULL;
		vrf_irt = NULL;
		if (type == ECOMMUNITY_ENCODE_AS
		    || type == ECOMMUNITY_ENCODE_AS4
		    || type == ECOMMUNITY_ENCODE_IP) {
			memcpy(&eval_tmp, eval, ECOMMUNITY_SIZE);
			mask_ecom_global_admin(&eval_tmp, eval);
			irt = lookup_import_rt(bgp, &eval_tmp);
			vrf_irt = lookup_vrf_import_rt(&eval_tmp);
		}
		if (irt && irt->vnis)
			install_uninstall_route_in_vnis(bgp, afi, safi, evp, ri,
							irt->vnis, import);
		if (vrf_irt && vrf_irt->vrfs)
			install_uninstall_route_in_vrfs(bgp, afi, safi, evp,
							ri, vrf_irt->vrfs,
							import);
	}

	return 0;
}

/* delete and withdraw all ipv4 and ipv6 routes in the vrf table as type-5
 * routes */
static void delete_withdraw_vrf_routes(struct bgp *bgp_vrf)
{
	/* delete all ipv4 routes and withdraw from peers */
	if (advertise_type5_routes(bgp_vrf, AFI_IP))
		bgp_evpn_withdraw_type5_routes(bgp_vrf, AFI_IP, SAFI_UNICAST);

	/* delete all ipv6 routes and withdraw from peers */
	if (advertise_type5_routes(bgp_vrf, AFI_IP6))
		bgp_evpn_withdraw_type5_routes(bgp_vrf, AFI_IP6, SAFI_UNICAST);
}

/* update and advertise all ipv4 and ipv6 routes in thr vrf table as type-5
 * routes */
static void update_advertise_vrf_routes(struct bgp *bgp_vrf)
{
	/* update all ipv4 routes */
	if (advertise_type5_routes(bgp_vrf, AFI_IP))
		bgp_evpn_advertise_type5_routes(bgp_vrf, AFI_IP, SAFI_UNICAST);

	/* update all ipv6 routes */
	if (advertise_type5_routes(bgp_vrf, AFI_IP6))
		bgp_evpn_advertise_type5_routes(bgp_vrf, AFI_IP6, SAFI_UNICAST);
}

/*
 * update and advertise local routes for a VRF as type-5 routes.
 * This is invoked upon RD change for a VRF. Note taht the processing is only
 * done in the global route table using the routes which already exist in the
 * VRF routing table
 */
static void update_router_id_vrf(struct bgp *bgp_vrf)
{
	/* skip if the RD is configured */
	if (is_vrf_rd_configured(bgp_vrf))
		return;

	/* derive the RD for the VRF based on new router-id */
	bgp_evpn_derive_auto_rd_for_vrf(bgp_vrf);

	/* update advertise ipv4|ipv6 routes as type-5 routes */
	update_advertise_vrf_routes(bgp_vrf);
}

/*
 * Delete and withdraw all type-5 routes  for the RD corresponding to VRF.
 * This is invoked upon VRF RD change. The processing is done only from global
 * table.
 */
static void withdraw_router_id_vrf(struct bgp *bgp_vrf)
{
	/* skip if the RD is configured */
	if (is_vrf_rd_configured(bgp_vrf))
		return;

	/* delete/withdraw ipv4|ipv6 routes as type-5 routes */
	delete_withdraw_vrf_routes(bgp_vrf);
}

/*
 * Update and advertise local routes for a VNI. Invoked upon router-id
 * change. Note that the processing is done only on the global route table
 * using routes that already exist in the per-VNI table.
 */
static int update_advertise_vni_routes(struct bgp *bgp, struct bgpevpn *vpn)
{
	struct prefix_evpn p;
	struct bgp_node *rn, *global_rn;
	struct bgp_info *ri, *global_ri;
	struct attr *attr;
	afi_t afi = AFI_L2VPN;
	safi_t safi = SAFI_EVPN;

	/* Locate type-3 route for VNI in the per-VNI table and use its
	 * attributes to create and advertise the type-3 route for this VNI
	 * in the global table.
	 */
	build_evpn_type3_prefix(&p, vpn->originator_ip);
	rn = bgp_node_lookup(vpn->route_table, (struct prefix *)&p);
	if (!rn) /* unexpected */
		return 0;
	for (ri = rn->info; ri; ri = ri->next)
		if (ri->peer == bgp->peer_self && ri->type == ZEBRA_ROUTE_BGP
		    && ri->sub_type == BGP_ROUTE_STATIC)
			break;
	if (!ri) /* unexpected */
		return 0;
	attr = ri->attr;

	global_rn = bgp_afi_node_get(bgp->rib[afi][safi], afi, safi,
				     (struct prefix *)&p, &vpn->prd);
	update_evpn_route_entry(bgp, vpn, afi, safi, global_rn, attr, 1, 0, &ri,
				0);

	/* Schedule for processing and unlock node. */
	bgp_process(bgp, global_rn, afi, safi);
	bgp_unlock_node(global_rn);

	/* Now, walk this VNI's route table and use the route and its attribute
	 * to create and schedule route in global table.
	 */
	for (rn = bgp_table_top(vpn->route_table); rn;
	     rn = bgp_route_next(rn)) {
		struct prefix_evpn *evp = (struct prefix_evpn *)&rn->p;

		/* Identify MAC-IP local routes. */
		if (evp->prefix.route_type != BGP_EVPN_MAC_IP_ROUTE)
			continue;

		for (ri = rn->info; ri; ri = ri->next)
			if (ri->peer == bgp->peer_self
			    && ri->type == ZEBRA_ROUTE_BGP
			    && ri->sub_type == BGP_ROUTE_STATIC)
				break;
		if (!ri)
			continue;

		/* Create route in global routing table using this route entry's
		 * attribute.
		 */
		attr = ri->attr;
		global_rn = bgp_afi_node_get(bgp->rib[afi][safi], afi, safi,
					     (struct prefix *)evp, &vpn->prd);
		assert(global_rn);
		update_evpn_route_entry(bgp, vpn, afi, safi, global_rn, attr, 1,
					0, &global_ri, 0);

		/* Schedule for processing and unlock node. */
		bgp_process(bgp, global_rn, afi, safi);
		bgp_unlock_node(global_rn);
	}

	return 0;
}

/*
 * Delete (and withdraw) local routes for a VNI - only from the global
 * table. Invoked upon router-id change.
 */
static int delete_withdraw_vni_routes(struct bgp *bgp, struct bgpevpn *vpn)
{
	int ret;
	struct prefix_evpn p;
	struct bgp_node *global_rn;
	struct bgp_info *ri;
	afi_t afi = AFI_L2VPN;
	safi_t safi = SAFI_EVPN;

	/* Delete and withdraw locally learnt type-2 routes (MACIP)
	 * for this VNI - from the global table.
	 */
	ret = delete_global_type2_routes(bgp, vpn);
	if (ret)
		return ret;

	/* Remove type-3 route for this VNI from global table. */
	build_evpn_type3_prefix(&p, vpn->originator_ip);
	global_rn = bgp_afi_node_lookup(bgp->rib[afi][safi], afi, safi,
					(struct prefix *)&p, &vpn->prd);
	if (global_rn) {
		/* Delete route entry in the global EVPN table. */
		delete_evpn_route_entry(bgp, vpn, afi, safi, global_rn, &ri);

		/* Schedule for processing - withdraws to peers happen from
		 * this table.
		 */
		if (ri)
			bgp_process(bgp, global_rn, afi, safi);
		bgp_unlock_node(global_rn);
	}

	return 0;
}

/*
 * Handle router-id change. Update and advertise local routes corresponding
 * to this VNI from peers. Note that this is invoked after updating the
 * router-id. The routes in the per-VNI table are used to create routes in
 * the global table and schedule them.
 */
static void update_router_id_vni(struct hash_backet *backet, struct bgp *bgp)
{
	struct bgpevpn *vpn;

	vpn = (struct bgpevpn *)backet->data;

	if (!vpn) {
		zlog_warn("%s: VNI hash entry for VNI not found", __FUNCTION__);
		return;
	}

	/* Skip VNIs with configured RD. */
	if (is_rd_configured(vpn))
		return;

	bgp_evpn_derive_auto_rd(bgp, vpn);
	update_advertise_vni_routes(bgp, vpn);
}

/*
 * Handle router-id change. Delete and withdraw local routes corresponding
 * to this VNI from peers. Note that this is invoked prior to updating
 * the router-id and is done only on the global route table, the routes
 * are needed in the per-VNI table to re-advertise with new router id.
 */
static void withdraw_router_id_vni(struct hash_backet *backet, struct bgp *bgp)
{
	struct bgpevpn *vpn;

	vpn = (struct bgpevpn *)backet->data;

	if (!vpn) {
		zlog_warn("%s: VNI hash entry for VNI not found", __FUNCTION__);
		return;
	}

	/* Skip VNIs with configured RD. */
	if (is_rd_configured(vpn))
		return;

	delete_withdraw_vni_routes(bgp, vpn);
}

/*
 * Process received EVPN type-2 route (advertise or withdraw).
 */
static int process_type2_route(struct peer *peer, afi_t afi, safi_t safi,
			       struct attr *attr, u_char *pfx, int psize,
			       u_int32_t addpath_id)
{
	struct prefix_rd prd;
	struct prefix_evpn p;
	u_char ipaddr_len;
	u_char macaddr_len;
	mpls_label_t label[BGP_MAX_LABELS]; /* holds the VNI(s) as in packet */
	u_int32_t num_labels = 0;
	int ret;

	/* Type-2 route should be either 33, 37 or 49 bytes or an
	 * additional 3 bytes if there is a second label (VNI):
	 * RD (8), ESI (10), Eth Tag (4), MAC Addr Len (1),
	 * MAC Addr (6), IP len (1), IP (0, 4 or 16),
	 * MPLS Lbl1 (3), MPLS Lbl2 (0 or 3)
	 */
	if (psize != 33 && psize != 37 && psize != 49 && psize != 36
	    && psize != 40 && psize != 52) {
		zlog_err("%u:%s - Rx EVPN Type-2 NLRI with invalid length %d",
			 peer->bgp->vrf_id, peer->host, psize);
		return -1;
	}

	/* Make prefix_rd */
	prd.family = AF_UNSPEC;
	prd.prefixlen = 64;
	memcpy(&prd.val, pfx, 8);
	pfx += 8;

	/* Make EVPN prefix. */
	memset(&p, 0, sizeof(struct prefix_evpn));
	p.family = AF_EVPN;
	p.prefixlen = EVPN_TYPE_2_ROUTE_PREFIXLEN;
	p.prefix.route_type = BGP_EVPN_MAC_IP_ROUTE;

	/* Skip over Ethernet Seg Identifier for now. */
	pfx += 10;

	/* Skip over Ethernet Tag for now. */
	pfx += 4;

	/* Get the MAC Addr len */
	macaddr_len = *pfx++;

	/* Get the MAC Addr */
	if (macaddr_len == (ETH_ALEN * 8)) {
		memcpy(&p.prefix.mac.octet, pfx, ETH_ALEN);
		pfx += ETH_ALEN;
	} else {
		zlog_err(
			"%u:%s - Rx EVPN Type-2 NLRI with unsupported MAC address length %d",
			peer->bgp->vrf_id, peer->host, macaddr_len);
		return -1;
	}


	/* Get the IP. */
	ipaddr_len = *pfx++;
	if (ipaddr_len != 0 && ipaddr_len != IPV4_MAX_BITLEN
	    && ipaddr_len != IPV6_MAX_BITLEN) {
		zlog_err(
			"%u:%s - Rx EVPN Type-2 NLRI with unsupported IP address length %d",
			peer->bgp->vrf_id, peer->host, ipaddr_len);
		return -1;
	}

	if (ipaddr_len) {
		ipaddr_len /= 8; /* Convert to bytes. */
		p.prefix.ip.ipa_type = (ipaddr_len == IPV4_MAX_BYTELEN)
					       ? IPADDR_V4
					       : IPADDR_V6;
		memcpy(&p.prefix.ip.ip.addr, pfx, ipaddr_len);
	}
	pfx += ipaddr_len;

	/* Get the VNI(s). Stored as bytes here. */
	num_labels++;
	memset(label, 0, sizeof(label));
	memcpy(&label[0], pfx, BGP_LABEL_BYTES);
	pfx += BGP_LABEL_BYTES;
	psize -= (33 + ipaddr_len);
	/* Do we have a second VNI? */
	if (psize) {
		num_labels++;
		memcpy(&label[1], pfx, BGP_LABEL_BYTES);
		/*
		 * If in future, we are required to access additional fields,
		 * we MUST increment pfx by BGP_LABEL_BYTES in before reading the next field
		 */
	}

	/* Process the route. */
	if (attr)
		ret = bgp_update(peer, (struct prefix *)&p, addpath_id, attr,
				 afi, safi, ZEBRA_ROUTE_BGP, BGP_ROUTE_NORMAL,
				 &prd, &label[0], num_labels, 0, NULL);
	else
		ret = bgp_withdraw(peer, (struct prefix *)&p, addpath_id, attr,
				   afi, safi, ZEBRA_ROUTE_BGP, BGP_ROUTE_NORMAL,
				   &prd, &label[0], num_labels, NULL);
	return ret;
}

/*
 * Process received EVPN type-3 route (advertise or withdraw).
 */
static int process_type3_route(struct peer *peer, afi_t afi, safi_t safi,
			       struct attr *attr, u_char *pfx, int psize,
			       u_int32_t addpath_id)
{
	struct prefix_rd prd;
	struct prefix_evpn p;
	u_char ipaddr_len;
	int ret;

	/* Type-3 route should be either 17 or 29 bytes: RD (8), Eth Tag (4),
	 * IP len (1) and IP (4 or 16).
	 */
	if (psize != 17 && psize != 29) {
		zlog_err("%u:%s - Rx EVPN Type-3 NLRI with invalid length %d",
			 peer->bgp->vrf_id, peer->host, psize);
		return -1;
	}

	/* Make prefix_rd */
	prd.family = AF_UNSPEC;
	prd.prefixlen = 64;
	memcpy(&prd.val, pfx, 8);
	pfx += 8;

	/* Make EVPN prefix. */
	memset(&p, 0, sizeof(struct prefix_evpn));
	p.family = AF_EVPN;
	p.prefixlen = EVPN_TYPE_3_ROUTE_PREFIXLEN;
	p.prefix.route_type = BGP_EVPN_IMET_ROUTE;

	/* Skip over Ethernet Tag for now. */
	pfx += 4;

	/* Get the IP. */
	ipaddr_len = *pfx++;
	if (ipaddr_len == IPV4_MAX_BITLEN) {
		p.prefix.ip.ipa_type = IPADDR_V4;
		memcpy(&p.prefix.ip.ip.addr, pfx, IPV4_MAX_BYTELEN);
	} else {
		zlog_err(
			"%u:%s - Rx EVPN Type-3 NLRI with unsupported IP address length %d",
			peer->bgp->vrf_id, peer->host, ipaddr_len);
		return -1;
	}

	/* Process the route. */
	if (attr)
		ret = bgp_update(peer, (struct prefix *)&p, addpath_id, attr,
				 afi, safi, ZEBRA_ROUTE_BGP, BGP_ROUTE_NORMAL,
				 &prd, NULL, 0, 0, NULL);
	else
		ret = bgp_withdraw(peer, (struct prefix *)&p, addpath_id, attr,
				   afi, safi, ZEBRA_ROUTE_BGP, BGP_ROUTE_NORMAL,
				   &prd, NULL, 0, NULL);
	return ret;
}

/*
 * Process received EVPN type-5 route (advertise or withdraw).
 */
static int process_type5_route(struct peer *peer, afi_t afi, safi_t safi,
			       struct attr *attr, u_char *pfx, int psize,
			       u_int32_t addpath_id, int withdraw)
{
	struct prefix_rd prd;
	struct prefix_evpn p;
	struct bgp_route_evpn evpn;
	u_char ippfx_len;
	u_int32_t eth_tag;
	mpls_label_t label; /* holds the VNI as in the packet */
	int ret;

	/* Type-5 route should be 34 or 58 bytes:
	 * RD (8), ESI (10), Eth Tag (4), IP len (1), IP (4 or 16),
	 * GW (4 or 16) and VNI (3).
	 * Note that the IP and GW should both be IPv4 or both IPv6.
	 */
	if (psize != 34 && psize != 58) {
		zlog_err("%u:%s - Rx EVPN Type-5 NLRI with invalid length %d",
			 peer->bgp->vrf_id, peer->host, psize);
		return -1;
	}

	/* Make prefix_rd */
	prd.family = AF_UNSPEC;
	prd.prefixlen = 64;
	memcpy(&prd.val, pfx, 8);
	pfx += 8;

	/* Make EVPN prefix. */
	memset(&p, 0, sizeof(struct prefix_evpn));
	p.family = AF_EVPN;
	p.prefixlen = EVPN_TYPE_5_ROUTE_PREFIXLEN;
	p.prefix.route_type = BGP_EVPN_IP_PREFIX_ROUTE;

	/* Additional information outside of prefix - ESI and GW IP */
	memset(&evpn, 0, sizeof(evpn));

	/* Fetch ESI */
	memcpy(&evpn.eth_s_id.val, pfx, 10);
	pfx += 10;

	/* Fetch Ethernet Tag. */
	memcpy(&eth_tag, pfx, 4);
	p.prefix.eth_tag = ntohl(eth_tag);
	pfx += 4;

	/* Fetch IP prefix length. */
	ippfx_len = *pfx++;
	if (ippfx_len > IPV6_MAX_BITLEN) {
		zlog_err(
			"%u:%s - Rx EVPN Type-5 NLRI with invalid IP Prefix length %d",
			peer->bgp->vrf_id, peer->host, ippfx_len);
		return -1;
	}
	p.prefix.ip_prefix_length = ippfx_len;

	/* Determine IPv4 or IPv6 prefix */
	/* Since the address and GW are from the same family, this just becomes
	 * a simple check on the total size.
	 */
	if (psize == 34) {
		SET_IPADDR_V4(&p.prefix.ip);
		memcpy(&p.prefix.ip.ipaddr_v4, pfx, 4);
		pfx += 4;
		memcpy(&evpn.gw_ip.ipv4, pfx, 4);
		pfx += 4;
	} else {
		SET_IPADDR_V6(&p.prefix.ip);
		memcpy(&p.prefix.ip.ipaddr_v6, pfx, 16);
		pfx += 16;
		memcpy(&evpn.gw_ip.ipv6, pfx, 16);
		pfx += 16;
	}

	/* Get the VNI (in MPLS label field). Stored as bytes here. */
	memset(&label, 0, sizeof(label));
	memcpy(&label, pfx, BGP_LABEL_BYTES);

	/*
	 * If in future, we are required to access additional fields,
	 * we MUST increment pfx by BGP_LABEL_BYTES in before reading the next field
	 */

	/* Process the route. */
	if (!withdraw)
		ret = bgp_update(peer, (struct prefix *)&p, addpath_id, attr,
				 afi, safi, ZEBRA_ROUTE_BGP, BGP_ROUTE_NORMAL,
				 &prd, &label, 1, 0, &evpn);
	else
		ret = bgp_withdraw(peer, (struct prefix *)&p, addpath_id, attr,
				   afi, safi, ZEBRA_ROUTE_BGP, BGP_ROUTE_NORMAL,
				   &prd, &label, 1, &evpn);

	return ret;
}

static void evpn_mpattr_encode_type5(struct stream *s, struct prefix *p,
				     struct prefix_rd *prd,
				     mpls_label_t *label, u_int32_t num_labels,
				     struct attr *attr)
{
	int len;
	char temp[16];
	struct evpn_addr *p_evpn_p;

	memset(&temp, 0, 16);
	if (p->family != AF_EVPN)
		return;
	p_evpn_p = &(p->u.prefix_evpn);

	/* len denites the total len of IP and GW-IP in the route
	   IP and GW-IP have to be both ipv4 or ipv6
	 */
	if (IS_IPADDR_V4(&p_evpn_p->ip))
		len = 8; /* IP and GWIP are both ipv4 */
	else
		len = 32; /* IP and GWIP are both ipv6 */
	/* Prefix contains RD, ESI, EthTag, IP length, IP, GWIP and VNI */
	stream_putc(s, 8 + 10 + 4 + 1 + len + 3);
	stream_put(s, prd->val, 8);
	if (attr)
		stream_put(s, &(attr->evpn_overlay.eth_s_id), 10);
	else
		stream_put(s, &temp, 10);
	stream_putl(s, p_evpn_p->eth_tag);
	stream_putc(s, p_evpn_p->ip_prefix_length);
	if (IS_IPADDR_V4(&p_evpn_p->ip))
		stream_put_ipv4(s, p_evpn_p->ip.ipaddr_v4.s_addr);
	else
		stream_put(s, &p_evpn_p->ip.ipaddr_v6, 16);
	if (attr) {
		if (IS_IPADDR_V4(&p_evpn_p->ip))
			stream_put_ipv4(s,
					attr->evpn_overlay.gw_ip.ipv4.s_addr);
		else
			stream_put(s, &(attr->evpn_overlay.gw_ip.ipv6), 16);
	} else {
		if (IS_IPADDR_V4(&p_evpn_p->ip))
			stream_put_ipv4(s, 0);
		else
			stream_put(s, &temp, 16);
	}

	if (num_labels)
		stream_put(s, label, 3);
	else
		stream_put3(s, 0);
}

/*
 * Cleanup specific VNI upon EVPN (advertise-all-vni) being disabled.
 */
static void cleanup_vni_on_disable(struct hash_backet *backet, struct bgp *bgp)
{
	struct bgpevpn *vpn = (struct bgpevpn *)backet->data;

	/* Remove EVPN routes and schedule for processing. */
	delete_routes_for_vni(bgp, vpn);

	/* Clear "live" flag and see if hash needs to be freed. */
	UNSET_FLAG(vpn->flags, VNI_FLAG_LIVE);
	if (!is_vni_configured(vpn))
		bgp_evpn_free(bgp, vpn);
}

/*
 * Free a VNI entry; iterator function called during cleanup.
 */
static void free_vni_entry(struct hash_backet *backet, struct bgp *bgp)
{
	struct bgpevpn *vpn;

	vpn = (struct bgpevpn *)backet->data;
	delete_all_vni_routes(bgp, vpn);
	bgp_evpn_free(bgp, vpn);
}

/*
 * Derive AUTO import RT for BGP VRF - L3VNI
 */
static void evpn_auto_rt_import_add_for_vrf(struct bgp *bgp_vrf)
{
	struct bgp *bgp_def = NULL;

	form_auto_rt(bgp_vrf, bgp_vrf->l3vni, bgp_vrf->vrf_import_rtl);
	UNSET_FLAG(bgp_vrf->vrf_flags, BGP_VRF_IMPORT_RT_CFGD);

	/* Map RT to VRF */
	bgp_def = bgp_get_default();
	if (!bgp_def)
		return;
	bgp_evpn_map_vrf_to_its_rts(bgp_vrf);
}

/*
 * Delete AUTO import RT from BGP VRF - L3VNI
 */
static void evpn_auto_rt_import_delete_for_vrf(struct bgp *bgp_vrf)
{
	evpn_rt_delete_auto(bgp_vrf, bgp_vrf->l3vni, bgp_vrf->vrf_import_rtl);
}

/*
 * Derive AUTO export RT for BGP VRF - L3VNI
 */
static void evpn_auto_rt_export_add_for_vrf(struct bgp *bgp_vrf)
{
	UNSET_FLAG(bgp_vrf->vrf_flags, BGP_VRF_EXPORT_RT_CFGD);
	form_auto_rt(bgp_vrf, bgp_vrf->l3vni, bgp_vrf->vrf_export_rtl);
}

/*
 * Delete AUTO export RT from BGP VRF - L3VNI
 */
static void evpn_auto_rt_export_delete_for_vrf(struct bgp *bgp_vrf)
{
	evpn_rt_delete_auto(bgp_vrf, bgp_vrf->l3vni, bgp_vrf->vrf_export_rtl);
}

static void bgp_evpn_handle_export_rt_change_for_vrf(struct bgp *bgp_vrf)
{
	struct bgp *bgp_def = NULL;
	struct listnode *node = NULL;
	struct bgpevpn *vpn = NULL;

	bgp_def = bgp_get_default();
	if (!bgp_def)
		return;

	/* update all type-5 routes */
	update_advertise_vrf_routes(bgp_vrf);

	/* update all type-2 routes */
	for (ALL_LIST_ELEMENTS_RO(bgp_vrf->l2vnis, node, vpn))
		update_routes_for_vni(bgp_def, vpn);
}

/*
 * Public functions.
 */

/* withdraw type-5 route corresponding to ip prefix */
void bgp_evpn_withdraw_type5_route(struct bgp *bgp_vrf, struct prefix *p,
				   afi_t afi, safi_t safi)
{
	int ret = 0;
	struct prefix_evpn evp;
	char buf[PREFIX_STRLEN];

	build_type5_prefix_from_ip_prefix(&evp, p);
	ret = delete_evpn_type5_route(bgp_vrf, &evp);
	if (ret) {
		zlog_err(
			 "%u failed to delete type-5 route for prefix %s in vrf %s",
			 bgp_vrf->vrf_id,
			 prefix2str(p, buf, sizeof(buf)),
			 vrf_id_to_name(bgp_vrf->vrf_id));
	}
}

/* withdraw all type-5 routes for an address family */
void bgp_evpn_withdraw_type5_routes(struct bgp *bgp_vrf,
				    afi_t afi, safi_t safi)
{
	struct bgp_table *table = NULL;
	struct bgp_node *rn = NULL;
	struct bgp_info *ri;

	table = bgp_vrf->rib[afi][safi];
	for (rn = bgp_table_top(table); rn; rn = bgp_route_next(rn)) {
		/* Only care about "selected" routes - non-imported. */
		/* TODO: Support for AddPath for EVPN. */
		for (ri = rn->info; ri; ri = ri->next) {
			if (CHECK_FLAG(ri->flags, BGP_INFO_SELECTED) &&
			    (!ri->extra || !ri->extra->parent)) {
				bgp_evpn_withdraw_type5_route(bgp_vrf, &rn->p,
							      afi, safi);
				break;
			}
		}
	}
}

/*
 * Advertise IP prefix as type-5 route. The afi/safi and src_attr passed
 * to this function correspond to those of the source IP prefix (best
 * path in the case of the attr. In the case of a local prefix (when we
 * are advertising local subnets), the src_attr will be NULL.
 */
void bgp_evpn_advertise_type5_route(struct bgp *bgp_vrf, struct prefix *p,
				    struct attr *src_attr,
				    afi_t afi, safi_t safi)
{
	int ret = 0;
	struct prefix_evpn evp;
	char buf[PREFIX_STRLEN];

<<<<<<< HEAD
	/* only advertise subnet routes as type-5 */
	if (is_host_route(p))
=======
	/* NOTE: Check needed as this is called per-route also. */
	if (!advertise_type5_routes(bgp_vrf, afi))
>>>>>>> defd0965
		return;

	build_type5_prefix_from_ip_prefix(&evp, p);
	ret = update_evpn_type5_route(bgp_vrf, &evp, src_attr);
	if (ret)
		zlog_err(
			 "%u: Failed to create type-5 route for prefix %s",
			 bgp_vrf->vrf_id,
			 prefix2str(p, buf, sizeof(buf)));
}

/* Inject all prefixes of a particular address-family (currently, IPv4 or
 * IPv6 unicast) into EVPN as type-5 routes. This is invoked when the
 * advertisement is enabled.
 */
void bgp_evpn_advertise_type5_routes(struct bgp *bgp_vrf,
				     afi_t afi, safi_t safi)
{
	struct bgp_table *table = NULL;
	struct bgp_node *rn = NULL;
	struct bgp_info *ri;

	table = bgp_vrf->rib[afi][safi];
	for (rn = bgp_table_top(table); rn; rn = bgp_route_next(rn)) {
		/* Need to identify the "selected" route entry to use its
		 * attribute. Also, we only consider "non-imported" routes.
		 * TODO: Support for AddPath for EVPN.
		 */
		for (ri = rn->info; ri; ri = ri->next) {
			if (CHECK_FLAG(ri->flags, BGP_INFO_SELECTED) &&
			    (!ri->extra || !ri->extra->parent)) {

				/* apply the route-map */
				if (bgp_vrf->adv_cmd_rmap[afi][safi].map) {
					int ret = 0;

					ret =
						route_map_apply(
							bgp_vrf->adv_cmd_rmap[afi][safi].map,
							&rn->p, RMAP_BGP, ri);
					if (ret == RMAP_DENYMATCH)
						continue;
				}
				bgp_evpn_advertise_type5_route(bgp_vrf, &rn->p,
							       ri->attr,
							       afi, safi);
				break;
			}
		}
	}
}

void evpn_rt_delete_auto(struct bgp *bgp, vni_t vni,
				struct list *rtl)
{
	struct listnode *node, *nnode, *node_to_del;
	struct ecommunity *ecom, *ecom_auto;
	struct ecommunity_val eval;

	encode_route_target_as((bgp->as & 0xFFFF), vni, &eval);

	ecom_auto = ecommunity_new();
	ecommunity_add_val(ecom_auto, &eval);
	node_to_del = NULL;

	for (ALL_LIST_ELEMENTS(rtl, node, nnode, ecom)) {
		if (ecommunity_match(ecom, ecom_auto)) {
			ecommunity_free(&ecom);
			node_to_del = node;
		}
	}

	if (node_to_del)
		list_delete_node(rtl, node_to_del);

	ecommunity_free(&ecom_auto);
}

void bgp_evpn_configure_import_rt_for_vrf(struct bgp *bgp_vrf,
					  struct ecommunity *ecomadd)
{
	/* uninstall routes from vrf */
	uninstall_routes_for_vrf(bgp_vrf);

	/* Cleanup the RT to VRF mapping */
	bgp_evpn_unmap_vrf_from_its_rts(bgp_vrf);

	/* Remove auto generated RT */
	evpn_auto_rt_import_delete_for_vrf(bgp_vrf);

	/* Add the newly configured RT to RT list */
	listnode_add_sort(bgp_vrf->vrf_import_rtl, ecomadd);
	SET_FLAG(bgp_vrf->vrf_flags, BGP_VRF_IMPORT_RT_CFGD);

	/* map VRF to its RTs */
	bgp_evpn_map_vrf_to_its_rts(bgp_vrf);

	/* install routes matching the new VRF */
	install_routes_for_vrf(bgp_vrf);
}

void bgp_evpn_unconfigure_import_rt_for_vrf(struct bgp *bgp_vrf,
					    struct ecommunity *ecomdel)
{
	struct listnode *node = NULL, *nnode = NULL, *node_to_del = NULL;
	struct ecommunity *ecom = NULL;

	/* uninstall routes from vrf */
	uninstall_routes_for_vrf(bgp_vrf);

	/* Cleanup the RT to VRF mapping */
	bgp_evpn_unmap_vrf_from_its_rts(bgp_vrf);

	/* remove the RT from the RT list */
	for (ALL_LIST_ELEMENTS(bgp_vrf->vrf_import_rtl, node, nnode, ecom)) {
		if (ecommunity_match(ecom, ecomdel)) {
			ecommunity_free(&ecom);
			node_to_del = node;
			break;
		}
	}

	if (node_to_del)
		list_delete_node(bgp_vrf->vrf_import_rtl, node_to_del);

	/* fallback to auto import rt, if this was the last RT */
	if (list_isempty(bgp_vrf->vrf_import_rtl)) {
		UNSET_FLAG(bgp_vrf->vrf_flags, BGP_VRF_IMPORT_RT_CFGD);
		evpn_auto_rt_import_add_for_vrf(bgp_vrf);
	}

	/* map VRFs to its RTs */
	bgp_evpn_map_vrf_to_its_rts(bgp_vrf);

	/* install routes matching this new RT */
	install_routes_for_vrf(bgp_vrf);
}

void bgp_evpn_configure_export_rt_for_vrf(struct bgp *bgp_vrf,
					  struct ecommunity *ecomadd)
{
	/* remove auto-generated RT */
	evpn_auto_rt_export_delete_for_vrf(bgp_vrf);

	/* Add the new RT to the RT list */
	listnode_add_sort(bgp_vrf->vrf_export_rtl, ecomadd);
	SET_FLAG(bgp_vrf->vrf_flags, BGP_VRF_EXPORT_RT_CFGD);

	bgp_evpn_handle_export_rt_change_for_vrf(bgp_vrf);

}

void bgp_evpn_unconfigure_export_rt_for_vrf(struct bgp *bgp_vrf,
					    struct ecommunity *ecomdel)
{
	struct listnode *node = NULL, *nnode = NULL, *node_to_del = NULL;
	struct ecommunity *ecom = NULL;

	/* Remove the RT from the RT list */
	for (ALL_LIST_ELEMENTS(bgp_vrf->vrf_export_rtl, node, nnode, ecom)) {
		if (ecommunity_match(ecom, ecomdel)) {
			ecommunity_free(&ecom);
			node_to_del = node;
			break;
		}
	}

	if (node_to_del)
		list_delete_node(bgp_vrf->vrf_export_rtl, node_to_del);

	/* fall back to auto-generated RT if this was the last RT */
	if (bgp_vrf->vrf_export_rtl && list_isempty(bgp_vrf->vrf_export_rtl)) {
		UNSET_FLAG(bgp_vrf->vrf_flags, BGP_VRF_EXPORT_RT_CFGD);
		evpn_auto_rt_export_add_for_vrf(bgp_vrf);
	}

	bgp_evpn_handle_export_rt_change_for_vrf(bgp_vrf);
}

/*
 * Handle change to BGP router id. This is invoked twice by the change
 * handler, first before the router id has been changed and then after
 * the router id has been changed. The first invocation will result in
 * local routes for all VNIs/VRF being deleted and withdrawn and the next
 * will result in the routes being re-advertised.
 */
void bgp_evpn_handle_router_id_update(struct bgp *bgp, int withdraw)
{
	if (withdraw) {

		/* delete and withdraw all the type-5 routes
		   stored in the global table for this vrf
		 */
		withdraw_router_id_vrf(bgp);

		/* delete all the VNI routes (type-2/type-3) routes for all the
		 * L2-VNIs
		 */
		hash_iterate(bgp->vnihash,
			     (void (*)(struct hash_backet *,
				       void *))withdraw_router_id_vni,
			     bgp);
	} else {

		/* advertise all routes in the vrf as type-5 routes with the new
		 * RD
		 */
		update_router_id_vrf(bgp);

		/* advertise all the VNI routes (type-2/type-3) routes with the
		 * new RD
		 */
		hash_iterate(bgp->vnihash,
			     (void (*)(struct hash_backet *,
				       void *))update_router_id_vni,
			     bgp);
	}
}

/*
 * Handle change to export RT - update and advertise local routes.
 */
int bgp_evpn_handle_export_rt_change(struct bgp *bgp, struct bgpevpn *vpn)
{
	return update_routes_for_vni(bgp, vpn);
}

void bgp_evpn_handle_vrf_rd_change(struct bgp *bgp_vrf,
				   int withdraw)
{
	if (withdraw)
		delete_withdraw_vrf_routes(bgp_vrf);
	else
		update_advertise_vrf_routes(bgp_vrf);
}

/*
 * Handle change to RD. This is invoked twice by the change handler,
 * first before the RD has been changed and then after the RD has
 * been changed. The first invocation will result in local routes
 * of this VNI being deleted and withdrawn and the next will result
 * in the routes being re-advertised.
 */
void bgp_evpn_handle_rd_change(struct bgp *bgp, struct bgpevpn *vpn,
			       int withdraw)
{
	if (withdraw)
		delete_withdraw_vni_routes(bgp, vpn);
	else
		update_advertise_vni_routes(bgp, vpn);
}

/*
 * Install routes for this VNI. Invoked upon change to Import RT.
 */
int bgp_evpn_install_routes(struct bgp *bgp, struct bgpevpn *vpn)
{
	return install_routes_for_vni(bgp, vpn);
}

/*
 * Uninstall all routes installed for this VNI. Invoked upon change
 * to Import RT.
 */
int bgp_evpn_uninstall_routes(struct bgp *bgp, struct bgpevpn *vpn)
{
	return uninstall_routes_for_vni(bgp, vpn);
}

/*
 * TODO: Hardcoded for a maximum of 2 VNIs right now
 */
char *bgp_evpn_label2str(mpls_label_t *label, u_int32_t num_labels,
			 char *buf, int len)
{
	vni_t vni1, vni2;

	vni1 = label2vni(label);
	if (num_labels == 2) {
		vni2 = label2vni(label+1);
		snprintf(buf, len, "%u/%u", vni1, vni2);
	} else
		snprintf(buf, len, "%u", vni1);
	return buf;
}

/*
 * Function to convert evpn route to json format.
 * NOTE: We don't use prefix2str as the output here is a bit different.
 */
void bgp_evpn_route2json(struct prefix_evpn *p, json_object *json)
{
	char buf1[ETHER_ADDR_STRLEN];
	char buf2[PREFIX2STR_BUFFER];

	if (!json)
		return;

	if (p->prefix.route_type == BGP_EVPN_IMET_ROUTE) {
		json_object_int_add(json, "routeType", p->prefix.route_type);
		json_object_int_add(json, "ethTag", 0);
		json_object_int_add(json, "ipLen",
				    IS_EVPN_PREFIX_IPADDR_V4(p)
					    ? IPV4_MAX_BITLEN
					    : IPV6_MAX_BITLEN);
		json_object_string_add(json, "ip",
				       inet_ntoa(p->prefix.ip.ipaddr_v4));
	} else if (p->prefix.route_type == BGP_EVPN_MAC_IP_ROUTE) {
		if (IS_EVPN_PREFIX_IPADDR_NONE(p)) {
			json_object_int_add(json, "routeType",
					    p->prefix.route_type);
			json_object_int_add(
				json, "esi",
				0); /* TODO: we don't support esi yet */
			json_object_int_add(json, "ethTag", 0);
			json_object_int_add(json, "macLen", 8 * ETH_ALEN);
			json_object_string_add(json, "mac",
					       prefix_mac2str(&p->prefix.mac,
							      buf1,
							      sizeof(buf1)));
		} else {
			u_char family;

			family = IS_EVPN_PREFIX_IPADDR_V4(p) ? AF_INET
							     : AF_INET6;

			json_object_int_add(json, "routeType",
					    p->prefix.route_type);
			json_object_int_add(
				json, "esi",
				0); /* TODO: we don't support esi yet */
			json_object_int_add(json, "ethTag", 0);
			json_object_int_add(json, "macLen", 8 * ETH_ALEN);
			json_object_string_add(json, "mac",
					       prefix_mac2str(&p->prefix.mac,
							      buf1,
							      sizeof(buf1)));
			json_object_int_add(json, "ipLen",
					    IS_EVPN_PREFIX_IPADDR_V4(p)
						    ? IPV4_MAX_BITLEN
						    : IPV6_MAX_BITLEN);
			json_object_string_add(
				json, "ip",
				inet_ntop(family, &p->prefix.ip.ip.addr, buf2,
					  PREFIX2STR_BUFFER));
		}
	} else {
		/* Currently, this is to cater to other AF_ETHERNET code. */
	}
}

/*
 * Function to convert evpn route to string.
 * NOTE: We don't use prefix2str as the output here is a bit different.
 */
char *bgp_evpn_route2str(struct prefix_evpn *p, char *buf, int len)
{
	char buf1[ETHER_ADDR_STRLEN];
	char buf2[PREFIX2STR_BUFFER];

	if (p->prefix.route_type == BGP_EVPN_IMET_ROUTE) {
		snprintf(buf, len, "[%d]:[0]:[%d]:[%s]", p->prefix.route_type,
			 IS_EVPN_PREFIX_IPADDR_V4(p) ? IPV4_MAX_BITLEN
						     : IPV6_MAX_BITLEN,
			 inet_ntoa(p->prefix.ip.ipaddr_v4));
	} else if (p->prefix.route_type == BGP_EVPN_MAC_IP_ROUTE) {
		if (IS_EVPN_PREFIX_IPADDR_NONE(p))
			snprintf(buf, len, "[%d]:[0]:[0]:[%d]:[%s]",
				 p->prefix.route_type, 8 * ETH_ALEN,
				 prefix_mac2str(&p->prefix.mac, buf1,
						sizeof(buf1)));
		else {
			u_char family;

			family = IS_EVPN_PREFIX_IPADDR_V4(p) ? AF_INET
							     : AF_INET6;
			snprintf(buf, len, "[%d]:[0]:[0]:[%d]:[%s]:[%d]:[%s]",
				 p->prefix.route_type, 8 * ETH_ALEN,
				 prefix_mac2str(&p->prefix.mac, buf1,
						sizeof(buf1)),
				 family == AF_INET ? IPV4_MAX_BITLEN
						   : IPV6_MAX_BITLEN,
				 inet_ntop(family, &p->prefix.ip.ip.addr, buf2,
					   PREFIX2STR_BUFFER));
		}
	} else if (p->prefix.route_type == BGP_EVPN_IP_PREFIX_ROUTE) {
		snprintf(buf, len, "[%d]:[0]:[0]:[%d]:[%s]",
			 p->prefix.route_type,
			 p->prefix.ip_prefix_length,
			 IS_EVPN_PREFIX_IPADDR_V4(p) ?
				inet_ntoa(p->prefix.ip.ipaddr_v4) :
				inet6_ntoa(p->prefix.ip.ipaddr_v6));
	} else {
		/* For EVPN route types not supported yet. */
		snprintf(buf, len, "(unsupported route type %d)",
			 p->prefix.route_type);
	}

	return (buf);
}

/*
 * Encode EVPN prefix in Update (MP_REACH)
 */
void bgp_evpn_encode_prefix(struct stream *s, struct prefix *p,
			    struct prefix_rd *prd,
			    mpls_label_t *label, u_int32_t num_labels,
			    struct attr *attr, int addpath_encode,
			    u_int32_t addpath_tx_id)
{
	struct prefix_evpn *evp = (struct prefix_evpn *)p;
	int len, ipa_len = 0;

	if (addpath_encode)
		stream_putl(s, addpath_tx_id);

	/* Route type */
	stream_putc(s, evp->prefix.route_type);

	switch (evp->prefix.route_type) {
	case BGP_EVPN_MAC_IP_ROUTE:
		if (IS_EVPN_PREFIX_IPADDR_V4(evp))
			ipa_len = IPV4_MAX_BYTELEN;
		else if (IS_EVPN_PREFIX_IPADDR_V6(evp))
			ipa_len = IPV6_MAX_BYTELEN;
		/* RD, ESI, EthTag, MAC+len, IP len, [IP], 1 VNI */
		len = 8 + 10 + 4 + 1 + 6 + 1 + ipa_len + 3;
		if (ipa_len && num_labels > 1) /* There are 2 VNIs */
			len += 3;
		stream_putc(s, len);
		stream_put(s, prd->val, 8);	 /* RD */
		stream_put(s, 0, 10);		    /* ESI */
		stream_putl(s, 0);		    /* Ethernet Tag ID */
		stream_putc(s, 8 * ETH_ALEN); /* Mac Addr Len - bits */
		stream_put(s, evp->prefix.mac.octet, 6); /* Mac Addr */
		stream_putc(s, 8 * ipa_len);		 /* IP address Length */
		if (ipa_len) /* IP */
			stream_put(s, &evp->prefix.ip.ip.addr, ipa_len);
		/* 1st label is the L2 VNI */
		stream_put(s, label, BGP_LABEL_BYTES);
		/* Include 2nd label (L3 VNI) if advertising MAC+IP */
		if (ipa_len && num_labels > 1)
			stream_put(s, label+1, BGP_LABEL_BYTES);
		break;

	case BGP_EVPN_IMET_ROUTE:
		stream_putc(s, 17); // TODO: length - assumes IPv4 address
		stream_put(s, prd->val, 8);      /* RD */
		stream_putl(s, 0);		 /* Ethernet Tag ID */
		stream_putc(s, IPV4_MAX_BITLEN); /* IP address Length - bits */
		/* Originating Router's IP Addr */
		stream_put_in_addr(s, &evp->prefix.ip.ipaddr_v4);
		break;

	case BGP_EVPN_IP_PREFIX_ROUTE:
		/* TODO: AddPath support. */
		evpn_mpattr_encode_type5(s, p, prd, label, num_labels, attr);
		break;

	default:
		break;
	}
}

int bgp_nlri_parse_evpn(struct peer *peer, struct attr *attr,
			struct bgp_nlri *packet, int withdraw)
{
	u_char *pnt;
	u_char *lim;
	afi_t afi;
	safi_t safi;
	u_int32_t addpath_id;
	int addpath_encoded;
	int psize = 0;
	u_char rtype;
	u_char rlen;
	struct prefix p;

	/* Check peer status. */
	if (peer->status != Established) {
		zlog_err("%u:%s - EVPN update received in state %d",
			 peer->bgp->vrf_id, peer->host, peer->status);
		return -1;
	}

	/* Start processing the NLRI - there may be multiple in the MP_REACH */
	pnt = packet->nlri;
	lim = pnt + packet->length;
	afi = packet->afi;
	safi = packet->safi;
	addpath_id = 0;

	addpath_encoded =
		(CHECK_FLAG(peer->af_cap[afi][safi], PEER_CAP_ADDPATH_AF_RX_ADV)
		 && CHECK_FLAG(peer->af_cap[afi][safi],
			       PEER_CAP_ADDPATH_AF_TX_RCV));

	for (; pnt < lim; pnt += psize) {
		/* Clear prefix structure. */
		memset(&p, 0, sizeof(struct prefix));

		/* Deal with path-id if AddPath is supported. */
		if (addpath_encoded) {
			/* When packet overflow occurs return immediately. */
			if (pnt + BGP_ADDPATH_ID_LEN > lim)
				return -1;

			addpath_id = ntohl(*((uint32_t *)pnt));
			pnt += BGP_ADDPATH_ID_LEN;
		}

		/* All EVPN NLRI types start with type and length. */
		if (pnt + 2 > lim)
			return -1;

		rtype = *pnt++;
		psize = rlen = *pnt++;

		/* When packet overflow occur return immediately. */
		if (pnt + psize > lim)
			return -1;

		switch (rtype) {
		case BGP_EVPN_MAC_IP_ROUTE:
			if (process_type2_route(peer, afi, safi,
						withdraw ? NULL : attr, pnt,
						psize, addpath_id)) {
				zlog_err(
					"%u:%s - Error in processing EVPN type-2 NLRI size %d",
					peer->bgp->vrf_id, peer->host, psize);
				return -1;
			}
			break;

		case BGP_EVPN_IMET_ROUTE:
			if (process_type3_route(peer, afi, safi,
						withdraw ? NULL : attr, pnt,
						psize, addpath_id)) {
				zlog_err(
					"%u:%s - Error in processing EVPN type-3 NLRI size %d",
					peer->bgp->vrf_id, peer->host, psize);
				return -1;
			}
			break;

		case BGP_EVPN_IP_PREFIX_ROUTE:
			if (process_type5_route(peer, afi, safi, attr, pnt,
						psize, addpath_id, withdraw)) {
				zlog_err(
					"%u:%s - Error in processing EVPN type-5 NLRI size %d",
					peer->bgp->vrf_id, peer->host, psize);
				return -1;
			}
			break;

		default:
			break;
		}
	}

	/* Packet length consistency check. */
	if (pnt != lim)
		return -1;

	return 0;
}

/*
 * Map the RTs (configured or automatically derived) of a VRF to the VRF.
 * The mapping will be used during route processing.
 * bgp_def: default bgp instance
 * bgp_vrf: specific bgp vrf instance on which RT is configured
 */
void bgp_evpn_map_vrf_to_its_rts(struct bgp *bgp_vrf)
{
	int i = 0;
	struct ecommunity_val *eval = NULL;
	struct listnode *node = NULL, *nnode = NULL;
	struct ecommunity *ecom = NULL;

	for (ALL_LIST_ELEMENTS(bgp_vrf->vrf_import_rtl, node, nnode, ecom)) {
		for (i = 0; i < ecom->size; i++) {
			eval = (struct ecommunity_val *)(ecom->val
							 + (i
							    * ECOMMUNITY_SIZE));
			map_vrf_to_rt(bgp_vrf, eval);
		}
	}
}

/*
 * Unmap the RTs (configured or automatically derived) of a VRF from the VRF.
 */
void bgp_evpn_unmap_vrf_from_its_rts(struct bgp *bgp_vrf)
{
	int i;
	struct ecommunity_val *eval;
	struct listnode *node, *nnode;
	struct ecommunity *ecom;

	for (ALL_LIST_ELEMENTS(bgp_vrf->vrf_import_rtl, node, nnode, ecom)) {
		for (i = 0; i < ecom->size; i++) {
			struct vrf_irt_node *irt;
			struct ecommunity_val eval_tmp;

			eval = (struct ecommunity_val *)(ecom->val
							 + (i
							    * ECOMMUNITY_SIZE));
			/* If using "automatic" RT, we only care about the
			 * local-admin sub-field.
			 * This is to facilitate using VNI as the RT for EBGP
			 * peering too.
			 */
			memcpy(&eval_tmp, eval, ECOMMUNITY_SIZE);
			if (!CHECK_FLAG(bgp_vrf->vrf_flags,
					BGP_VRF_IMPORT_RT_CFGD))
				mask_ecom_global_admin(&eval_tmp, eval);

			irt = lookup_vrf_import_rt(&eval_tmp);
			if (irt)
				unmap_vrf_from_rt(bgp_vrf, irt);
		}
	}
}



/*
 * Map the RTs (configured or automatically derived) of a VNI to the VNI.
 * The mapping will be used during route processing.
 */
void bgp_evpn_map_vni_to_its_rts(struct bgp *bgp, struct bgpevpn *vpn)
{
	int i;
	struct ecommunity_val *eval;
	struct listnode *node, *nnode;
	struct ecommunity *ecom;

	for (ALL_LIST_ELEMENTS(vpn->import_rtl, node, nnode, ecom)) {
		for (i = 0; i < ecom->size; i++) {
			eval = (struct ecommunity_val *)(ecom->val
							 + (i
							    * ECOMMUNITY_SIZE));
			map_vni_to_rt(bgp, vpn, eval);
		}
	}
}

/*
 * Unmap the RTs (configured or automatically derived) of a VNI from the VNI.
 */
void bgp_evpn_unmap_vni_from_its_rts(struct bgp *bgp, struct bgpevpn *vpn)
{
	int i;
	struct ecommunity_val *eval;
	struct listnode *node, *nnode;
	struct ecommunity *ecom;

	for (ALL_LIST_ELEMENTS(vpn->import_rtl, node, nnode, ecom)) {
		for (i = 0; i < ecom->size; i++) {
			struct irt_node *irt;
			struct ecommunity_val eval_tmp;

			eval = (struct ecommunity_val *)(ecom->val
							 + (i
							    * ECOMMUNITY_SIZE));
			/* If using "automatic" RT, we only care about the
			 * local-admin sub-field.
			 * This is to facilitate using VNI as the RT for EBGP
			 * peering too.
			 */
			memcpy(&eval_tmp, eval, ECOMMUNITY_SIZE);
			if (!is_import_rt_configured(vpn))
				mask_ecom_global_admin(&eval_tmp, eval);

			irt = lookup_import_rt(bgp, &eval_tmp);
			if (irt)
				unmap_vni_from_rt(bgp, vpn, irt);
		}
	}
}

/*
 * Derive Import RT automatically for VNI and map VNI to RT.
 * The mapping will be used during route processing.
 */
void bgp_evpn_derive_auto_rt_import(struct bgp *bgp, struct bgpevpn *vpn)
{
	form_auto_rt(bgp, vpn->vni, vpn->import_rtl);
	UNSET_FLAG(vpn->flags, VNI_FLAG_IMPRT_CFGD);

	/* Map RT to VNI */
	bgp_evpn_map_vni_to_its_rts(bgp, vpn);
}

/*
 * Derive Export RT automatically for VNI.
 */
void bgp_evpn_derive_auto_rt_export(struct bgp *bgp, struct bgpevpn *vpn)
{
	form_auto_rt(bgp, vpn->vni, vpn->export_rtl);
	UNSET_FLAG(vpn->flags, VNI_FLAG_EXPRT_CFGD);
}

/*
 * Derive RD automatically for VNI using passed information - it
 * is of the form RouterId:unique-id-for-vni.
 */
void bgp_evpn_derive_auto_rd_for_vrf(struct bgp *bgp)
{
	char buf[100];

	bgp->vrf_prd.family = AF_UNSPEC;
	bgp->vrf_prd.prefixlen = 64;
	sprintf(buf, "%s:%hu", inet_ntoa(bgp->router_id), bgp->vrf_rd_id);
	str2prefix_rd(buf, &bgp->vrf_prd);
}

/*
 * Derive RD automatically for VNI using passed information - it
 * is of the form RouterId:unique-id-for-vni.
 */
void bgp_evpn_derive_auto_rd(struct bgp *bgp, struct bgpevpn *vpn)
{
	char buf[100];

	vpn->prd.family = AF_UNSPEC;
	vpn->prd.prefixlen = 64;
	sprintf(buf, "%s:%hu", inet_ntoa(bgp->router_id), vpn->rd_id);
	(void)str2prefix_rd(buf, &vpn->prd);
	UNSET_FLAG(vpn->flags, VNI_FLAG_RD_CFGD);
}

/*
 * Lookup VNI.
 */
struct bgpevpn *bgp_evpn_lookup_vni(struct bgp *bgp, vni_t vni)
{
	struct bgpevpn *vpn;
	struct bgpevpn tmp;

	memset(&tmp, 0, sizeof(struct bgpevpn));
	tmp.vni = vni;
	vpn = hash_lookup(bgp->vnihash, &tmp);
	return vpn;
}

/*
 * Create a new vpn - invoked upon configuration or zebra notification.
 */
struct bgpevpn *bgp_evpn_new(struct bgp *bgp, vni_t vni,
			     struct in_addr originator_ip,
			     vrf_id_t tenant_vrf_id)
{
	struct bgpevpn *vpn;

	if (!bgp)
		return NULL;

	vpn = XCALLOC(MTYPE_BGP_EVPN, sizeof(struct bgpevpn));
	if (!vpn)
		return NULL;

	/* Set values - RD and RT set to defaults. */
	vpn->vni = vni;
	vpn->originator_ip = originator_ip;
	vpn->tenant_vrf_id = tenant_vrf_id;

	/* Initialize route-target import and export lists */
	vpn->import_rtl = list_new();
	vpn->import_rtl->cmp = (int (*)(void *, void *))evpn_route_target_cmp;
	vpn->export_rtl = list_new();
	vpn->export_rtl->cmp = (int (*)(void *, void *))evpn_route_target_cmp;
	bf_assign_index(bm->rd_idspace, vpn->rd_id);
	derive_rd_rt_for_vni(bgp, vpn);

	/* Initialize EVPN route table. */
	vpn->route_table = bgp_table_init(AFI_L2VPN, SAFI_EVPN);

	/* Add to hash */
	if (!hash_get(bgp->vnihash, vpn, hash_alloc_intern)) {
		XFREE(MTYPE_BGP_EVPN, vpn);
		return NULL;
	}

	/* add to l2vni list on corresponding vrf */
	bgpevpn_link_to_l3vni(vpn);

	QOBJ_REG(vpn, bgpevpn);
	return vpn;
}

/*
 * Free a given VPN - called in multiple scenarios such as zebra
 * notification, configuration being deleted, advertise-all-vni disabled etc.
 * This just frees appropriate memory, caller should have taken other
 * needed actions.
 */
void bgp_evpn_free(struct bgp *bgp, struct bgpevpn *vpn)
{
	bgpevpn_unlink_from_l3vni(vpn);
	bgp_table_unlock(vpn->route_table);
	bgp_evpn_unmap_vni_from_its_rts(bgp, vpn);
	list_delete_and_null(&vpn->import_rtl);
	list_delete_and_null(&vpn->export_rtl);
	bf_release_index(bm->rd_idspace, vpn->rd_id);
	hash_release(bgp->vnihash, vpn);
	QOBJ_UNREG(vpn);
	XFREE(MTYPE_BGP_EVPN, vpn);
}

/*
 * Import route into matching VNI(s).
 */
int bgp_evpn_import_route(struct bgp *bgp, afi_t afi, safi_t safi,
			  struct prefix *p, struct bgp_info *ri)
{
	return install_uninstall_evpn_route(bgp, afi, safi, p, ri, 1);
}

/*
 * Unimport route from matching VNI(s).
 */
int bgp_evpn_unimport_route(struct bgp *bgp, afi_t afi, safi_t safi,
			    struct prefix *p, struct bgp_info *ri)
{
	return install_uninstall_evpn_route(bgp, afi, safi, p, ri, 0);
}

/* filter routes which have martian next hops */
int bgp_filter_evpn_routes_upon_martian_nh_change(struct bgp *bgp)
{
	afi_t afi;
	safi_t safi;
	struct bgp_node *rd_rn, *rn;
	struct bgp_table *table;
	struct bgp_info *ri;

	afi = AFI_L2VPN;
	safi = SAFI_EVPN;

	/* Walk entire global routing table and evaluate routes which could be
	 * imported into this VPN. Note that we cannot just look at the routes
	 * for the VNI's RD -
	 * remote routes applicable for this VNI could have any RD.
	 */
	/* EVPN routes are a 2-level table. */
	for (rd_rn = bgp_table_top(bgp->rib[afi][safi]); rd_rn;
	     rd_rn = bgp_route_next(rd_rn)) {
		table = (struct bgp_table *)(rd_rn->info);
		if (!table)
			continue;

		for (rn = bgp_table_top(table); rn; rn = bgp_route_next(rn)) {

			for (ri = rn->info; ri; ri = ri->next) {

				/* Consider "valid" remote routes applicable for
				 * this VNI. */
				if (!(ri->type == ZEBRA_ROUTE_BGP
				      && ri->sub_type == BGP_ROUTE_NORMAL))
					continue;

				if (bgp_nexthop_self(bgp, ri->attr->nexthop)) {

					char attr_str[BUFSIZ];
					char pbuf[PREFIX_STRLEN];

					bgp_dump_attr(ri->attr, attr_str,
						      BUFSIZ);

					if (bgp_debug_update(ri->peer, &rn->p,
							     NULL, 1))
						zlog_debug(
							"%u: prefix %s with attr %s - DENIED due to martian or self nexthop",
							bgp->vrf_id,
							prefix2str(
								&rn->p, pbuf,
								sizeof(pbuf)),
							attr_str);

					bgp_evpn_unimport_route(bgp, afi, safi,
								&rn->p, ri);

					bgp_rib_remove(rn, ri, ri->peer, afi,
						       safi);
				}
			}
		}
	}

	return 0;
}

/*
 * Handle del of a local MACIP.
 */
int bgp_evpn_local_macip_del(struct bgp *bgp, vni_t vni, struct ethaddr *mac,
			     struct ipaddr *ip)
{
	struct bgpevpn *vpn;
	struct prefix_evpn p;

	if (!bgp->vnihash) {
		zlog_err("%u: VNI hash not created", bgp->vrf_id);
		return -1;
	}

	/* Lookup VNI hash - should exist. */
	vpn = bgp_evpn_lookup_vni(bgp, vni);
	if (!vpn || !is_vni_live(vpn)) {
		zlog_warn("%u: VNI hash entry for VNI %u %s at MACIP DEL",
			  bgp->vrf_id, vni, vpn ? "not live" : "not found");
		return -1;
	}

	/* Remove EVPN type-2 route and schedule for processing. */
	build_evpn_type2_prefix(&p, mac, ip);
	delete_evpn_route(bgp, vpn, &p);

	return 0;
}

/*
 * Handle add of a local MACIP.
 */
int bgp_evpn_local_macip_add(struct bgp *bgp, vni_t vni, struct ethaddr *mac,
			     struct ipaddr *ip, u_char flags)
{
	struct bgpevpn *vpn;
	struct prefix_evpn p;

	if (!bgp->vnihash) {
		zlog_err("%u: VNI hash not created", bgp->vrf_id);
		return -1;
	}

	/* Lookup VNI hash - should exist. */
	vpn = bgp_evpn_lookup_vni(bgp, vni);
	if (!vpn || !is_vni_live(vpn)) {
		zlog_warn("%u: VNI hash entry for VNI %u %s at MACIP ADD",
			  bgp->vrf_id, vni, vpn ? "not live" : "not found");
		return -1;
	}

	/* Create EVPN type-2 route and schedule for processing. */
	build_evpn_type2_prefix(&p, mac, ip);
	if (update_evpn_route(bgp, vpn, &p, flags)) {
		char buf[ETHER_ADDR_STRLEN];
		char buf2[INET6_ADDRSTRLEN];

		zlog_err(
			"%u:Failed to create Type-2 route, VNI %u %s MAC %s IP %s (flags: 0x%x)",
			bgp->vrf_id, vpn->vni,
			CHECK_FLAG(flags, ZEBRA_MACIP_TYPE_STICKY) ? "sticky gateway"
								 : "",
			prefix_mac2str(mac, buf, sizeof(buf)),
			ipaddr2str(ip, buf2, sizeof(buf2)),
			flags);
		return -1;
	}

	return 0;
}

static void link_l2vni_hash_to_l3vni(struct hash_backet *backet,
				     struct bgp *bgp_vrf)
{
	struct bgpevpn *vpn = NULL;
	struct bgp *bgp_def = NULL;

	bgp_def = bgp_get_default();
	assert(bgp_def);

	vpn = (struct bgpevpn *)backet->data;
	if (vpn->tenant_vrf_id == bgp_vrf->vrf_id)
		bgpevpn_link_to_l3vni(vpn);
}

int bgp_evpn_local_l3vni_add(vni_t l3vni,
			     vrf_id_t vrf_id,
			     struct ethaddr *rmac,
			     struct in_addr originator_ip,
			     int filter)
{
	struct bgp *bgp_vrf = NULL; /* bgp VRF instance */
	struct bgp *bgp_def = NULL; /* default bgp instance */
	struct listnode *node = NULL;
	struct bgpevpn *vpn = NULL;
	as_t as = 0;

	/* get the default instamce - required to get the AS number for VRF
	 * auto-creatio
	 */
	bgp_def = bgp_get_default();
	if (!bgp_def) {
		zlog_err("Cannot process L3VNI  %u ADD - default BGP instance not yet created",
			 l3vni);
		return -1;
	}
	as = bgp_def->as;

	/* if the BGP vrf instance doesnt exist - create one */
	bgp_vrf = bgp_lookup_by_name(vrf_id_to_name(vrf_id));
	if (!bgp_vrf) {

		int ret = 0;

		ret = bgp_get(&bgp_vrf, &as, vrf_id_to_name(vrf_id),
			      BGP_INSTANCE_TYPE_VRF);
		switch (ret) {
		case BGP_ERR_MULTIPLE_INSTANCE_NOT_SET:
			zlog_err("'bgp multiple-instance' not present\n");
			return -1;
		case BGP_ERR_AS_MISMATCH:
			zlog_err("BGP is already running; AS is %u\n", as);
			return -1;
		case BGP_ERR_INSTANCE_MISMATCH:
			zlog_err("BGP instance name and AS number mismatch\n");
			return -1;
		}

		/* mark as auto created */
		SET_FLAG(bgp_vrf->vrf_flags, BGP_VRF_AUTO);
	}

	/* associate with l3vni */
	bgp_vrf->l3vni = l3vni;

	/* set the router mac - to be used in mac-ip routes for this vrf */
	memcpy(&bgp_vrf->rmac, rmac, sizeof(struct ethaddr));

	/* set the originator ip */
	bgp_vrf->originator_ip = originator_ip;

	/* set the right filter - are we using l3vni only for prefix routes? */
	if (filter)
		SET_FLAG(bgp_vrf->vrf_flags, BGP_VRF_L3VNI_PREFIX_ROUTES_ONLY);

	/* auto derive RD/RT */
	if (!CHECK_FLAG(bgp_vrf->vrf_flags, BGP_VRF_IMPORT_RT_CFGD))
		evpn_auto_rt_import_add_for_vrf(bgp_vrf);
	if (!CHECK_FLAG(bgp_vrf->vrf_flags, BGP_VRF_EXPORT_RT_CFGD))
		evpn_auto_rt_export_add_for_vrf(bgp_vrf);
	bgp_evpn_derive_auto_rd_for_vrf(bgp_vrf);

	/* link all corresponding l2vnis */
	hash_iterate(bgp_def->vnihash,
		     (void (*)(struct hash_backet *, void *))
			link_l2vni_hash_to_l3vni,
		     bgp_vrf);

	/* Only update all corresponding type-2 routes if we are advertising two
	 * labels along with type-2 routes
	 */
	if (!filter)
		for (ALL_LIST_ELEMENTS_RO(bgp_vrf->l2vnis, node, vpn))
			update_routes_for_vni(bgp_def, vpn);

	/* advertise type-5 routes if needed */
	update_advertise_vrf_routes(bgp_vrf);

	/* install all remote routes belonging to this l3vni into correspondng
	 * vrf */
	install_routes_for_vrf(bgp_vrf);

	return 0;
}

int bgp_evpn_local_l3vni_del(vni_t l3vni,
			     vrf_id_t vrf_id)
{
	struct bgp *bgp_vrf = NULL; /* bgp vrf instance */
	struct bgp *bgp_def = NULL; /* default bgp instance */
	struct listnode *node = NULL;
	struct bgpevpn *vpn = NULL;

	bgp_vrf = bgp_lookup_by_vrf_id(vrf_id);
	if (!bgp_vrf) {
		zlog_err("Cannot process L3VNI %u Del - Could not find BGP instance",
			 l3vni);
		return -1;
	}

	bgp_def = bgp_get_default();
	if (!bgp_def) {
		zlog_err("Cannot process L3VNI %u Del - Could not find default BGP instance",
			 l3vni);
		return -1;
	}

	/* unimport remote routes from VRF, if it is AUTO vrf bgp_delete will
	 * take care of uninstalling the routes from zebra
	 */
	if (!CHECK_FLAG(bgp_vrf->vrf_flags, BGP_VRF_AUTO))
		uninstall_routes_for_vrf(bgp_vrf);

	/* delete/withdraw all type-5 routes */
	delete_withdraw_vrf_routes(bgp_vrf);

	/* remove the l3vni from vrf instance */
	bgp_vrf->l3vni = 0;

	/* remove the Rmac from the BGP vrf */
	memset(&bgp_vrf->rmac, 0, sizeof(struct ethaddr));

	/* delete RD/RT */
	if (bgp_vrf->vrf_import_rtl && !list_isempty(bgp_vrf->vrf_import_rtl)) {
		bgp_evpn_unmap_vrf_from_its_rts(bgp_vrf);
		list_delete_all_node(bgp_vrf->vrf_import_rtl);
	}
	if (bgp_vrf->vrf_export_rtl && !list_isempty(bgp_vrf->vrf_export_rtl)) {
		list_delete_all_node(bgp_vrf->vrf_export_rtl);
	}

	/* update all corresponding local mac-ip routes */
	if (!CHECK_FLAG(bgp_vrf->vrf_flags, BGP_VRF_L3VNI_PREFIX_ROUTES_ONLY)) {
		for (ALL_LIST_ELEMENTS_RO(bgp_vrf->l2vnis, node, vpn)) {
			UNSET_FLAG(vpn->flags, VNI_FLAG_USE_TWO_LABELS);
			update_routes_for_vni(bgp_def, vpn);
		}
	}

	/* Delete the instance if it was autocreated */
	if (CHECK_FLAG(bgp_vrf->vrf_flags, BGP_VRF_AUTO))
		bgp_delete(bgp_vrf);

	return 0;
}

/*
 * Handle del of a local VNI.
 */
int bgp_evpn_local_vni_del(struct bgp *bgp, vni_t vni)
{
	struct bgpevpn *vpn;

	if (!bgp->vnihash) {
		zlog_err("%u: VNI hash not created", bgp->vrf_id);
		return -1;
	}

	/* Locate VNI hash */
	vpn = bgp_evpn_lookup_vni(bgp, vni);
	if (!vpn) {
		zlog_warn("%u: VNI hash entry for VNI %u not found at DEL",
			  bgp->vrf_id, vni);
		return 0;
	}

	/* Remove all local EVPN routes and schedule for processing (to
	 * withdraw from peers).
	 */
	delete_routes_for_vni(bgp, vpn);

	/*
	 * tunnel is no longer active, del tunnel ip address from tip_hash
	 */
	bgp_tip_del(bgp, &vpn->originator_ip);

	/* Clear "live" flag and see if hash needs to be freed. */
	UNSET_FLAG(vpn->flags, VNI_FLAG_LIVE);
	if (!is_vni_configured(vpn))
		bgp_evpn_free(bgp, vpn);

	return 0;
}

/*
 * Handle add (or update) of a local VNI. The VNI changes we care
 * about are for the local-tunnel-ip and the (tenant) VRF.
 */
int bgp_evpn_local_vni_add(struct bgp *bgp, vni_t vni,
			   struct in_addr originator_ip,
			   vrf_id_t tenant_vrf_id)
{
	struct bgpevpn *vpn;
	struct prefix_evpn p;

	if (!bgp->vnihash) {
		zlog_err("%u: VNI hash not created", bgp->vrf_id);
		return -1;
	}

	/* Lookup VNI. If present and no change, exit. */
	vpn = bgp_evpn_lookup_vni(bgp, vni);
	if (vpn) {

		if (is_vni_live(vpn)
		    && IPV4_ADDR_SAME(&vpn->originator_ip, &originator_ip)
		    && vpn->tenant_vrf_id == tenant_vrf_id)
			/* Probably some other param has changed that we don't
			 * care about. */
			return 0;

		/* Update tenant_vrf_id if it has changed. */
		if (vpn->tenant_vrf_id != tenant_vrf_id) {
			bgpevpn_unlink_from_l3vni(vpn);
			vpn->tenant_vrf_id = tenant_vrf_id;
			bgpevpn_link_to_l3vni(vpn);
		}

		/* If tunnel endpoint IP has changed, update (and delete prior
		 * type-3 route, if needed.)
		 */
		if (!IPV4_ADDR_SAME(&vpn->originator_ip, &originator_ip))
			handle_tunnel_ip_change(bgp, vpn, originator_ip);

		/* Update all routes with new endpoint IP and/or export RT
		 * for VRFs
		 */
		if (is_vni_live(vpn))
			update_routes_for_vni(bgp, vpn);
	}

	/* Create or update as appropriate. */
	if (!vpn) {
		vpn = bgp_evpn_new(bgp, vni, originator_ip, tenant_vrf_id);
		if (!vpn) {
			zlog_err(
				"%u: Failed to allocate VNI entry for VNI %u - at Add",
				bgp->vrf_id, vni);
			return -1;
		}
	}

	/* if the VNI is live already, there is nothing more to do */
	if (is_vni_live(vpn))
		return 0;

	/* Mark as "live" */
	SET_FLAG(vpn->flags, VNI_FLAG_LIVE);

	/* tunnel is now active, add tunnel-ip to db */
	bgp_tip_add(bgp, &originator_ip);

	/* filter routes as nexthop database has changed */
	bgp_filter_evpn_routes_upon_martian_nh_change(bgp);

	/* Create EVPN type-3 route and schedule for processing. */
	build_evpn_type3_prefix(&p, vpn->originator_ip);
	if (update_evpn_route(bgp, vpn, &p, 0)) {
		zlog_err("%u: Type3 route creation failure for VNI %u",
			 bgp->vrf_id, vni);
		return -1;
	}

	/* If we have learnt and retained remote routes (VTEPs, MACs) for this
	 * VNI,
	 * install them.
	 */
	install_routes_for_vni(bgp, vpn);

	/* If we are advertising gateway mac-ip
	   It needs to be conveyed again to zebra */
	bgp_zebra_advertise_gw_macip(bgp, vpn->advertise_gw_macip, vpn->vni);

	return 0;
}

/*
 * Cleanup EVPN information on disable - Need to delete and withdraw
 * EVPN routes from peers.
 */
void bgp_evpn_cleanup_on_disable(struct bgp *bgp)
{
	hash_iterate(bgp->vnihash, (void (*)(struct hash_backet *,
					     void *))cleanup_vni_on_disable,
		     bgp);
}

/*
 * Cleanup EVPN information - invoked at the time of bgpd exit or when the
 * BGP instance (default) is being freed.
 */
void bgp_evpn_cleanup(struct bgp *bgp)
{
	if (bgp->vnihash)
		hash_iterate(bgp->vnihash, (void (*)(struct hash_backet *,
						     void *))free_vni_entry,
			     bgp);
	if (bgp->import_rt_hash)
		hash_free(bgp->import_rt_hash);
	bgp->import_rt_hash = NULL;
	if (bgp->vrf_import_rt_hash)
		hash_free(bgp->vrf_import_rt_hash);
	bgp->vrf_import_rt_hash = NULL;
	if (bgp->vnihash)
		hash_free(bgp->vnihash);
	bgp->vnihash = NULL;
	if (bgp->vrf_import_rtl)
		list_delete_and_null(&bgp->vrf_import_rtl);
	if (bgp->vrf_export_rtl)
		list_delete_and_null(&bgp->vrf_export_rtl);
	if (bgp->l2vnis)
		list_delete_and_null(&bgp->l2vnis);
	bf_release_index(bm->rd_idspace, bgp->vrf_rd_id);
}

/*
 * Initialization for EVPN
 * Create
 *  VNI hash table
 *  hash for RT to VNI
 *  assign a unique rd id for auto derivation of vrf_prd
 */
void bgp_evpn_init(struct bgp *bgp)
{
	bgp->vnihash =
		hash_create(vni_hash_key_make, vni_hash_cmp, "BGP VNI Hash");
	bgp->import_rt_hash =
		hash_create(import_rt_hash_key_make, import_rt_hash_cmp,
			    "BGP Import RT Hash");
	bgp->vrf_import_rt_hash =
		hash_create(vrf_import_rt_hash_key_make, vrf_import_rt_hash_cmp,
			    "BGP VRF Import RT Hash");
	bgp->vrf_import_rtl = list_new();
	bgp->vrf_import_rtl->cmp =
		(int (*)(void *, void *))evpn_route_target_cmp;

	bgp->vrf_export_rtl = list_new();
	bgp->vrf_export_rtl->cmp =
		(int (*)(void *, void *))evpn_route_target_cmp;
	bgp->l2vnis = list_new();
	bgp->l2vnis->cmp =
		(int (*)(void *, void *))vni_hash_cmp;
	bf_assign_index(bm->rd_idspace, bgp->vrf_rd_id);

}

void bgp_evpn_vrf_delete(struct bgp *bgp_vrf)
{
	bgp_evpn_unmap_vrf_from_its_rts(bgp_vrf);
}<|MERGE_RESOLUTION|>--- conflicted
+++ resolved
@@ -3277,16 +3277,7 @@
 	int ret = 0;
 	struct prefix_evpn evp;
 	char buf[PREFIX_STRLEN];
-
-<<<<<<< HEAD
-	/* only advertise subnet routes as type-5 */
-	if (is_host_route(p))
-=======
-	/* NOTE: Check needed as this is called per-route also. */
-	if (!advertise_type5_routes(bgp_vrf, afi))
->>>>>>> defd0965
-		return;
-
+  
 	build_type5_prefix_from_ip_prefix(&evp, p);
 	ret = update_evpn_type5_route(bgp_vrf, &evp, src_attr);
 	if (ret)
