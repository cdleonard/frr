/* RIP related values and structures.
 * Copyright (C) 1997, 1998, 1999 Kunihiro Ishiguro <kunihiro@zebra.org>
 *
 * This file is part of GNU Zebra.
 *
 * GNU Zebra is free software; you can redistribute it and/or modify it
 * under the terms of the GNU General Public License as published by the
 * Free Software Foundation; either version 2, or (at your option) any
 * later version.
 *
 * GNU Zebra is distributed in the hope that it will be useful, but
 * WITHOUT ANY WARRANTY; without even the implied warranty of
 * MERCHANTABILITY or FITNESS FOR A PARTICULAR PURPOSE.  See the GNU
 * General Public License for more details.
 *
 * You should have received a copy of the GNU General Public License along
 * with this program; see the file COPYING; if not, write to the Free Software
 * Foundation, Inc., 51 Franklin St, Fifth Floor, Boston, MA 02110-1301 USA
 */

#ifndef _ZEBRA_RIP_H
#define _ZEBRA_RIP_H

#include "hook.h"
#include "nexthop.h"
#include "distribute.h"
#include "rip_memory.h"

/* RIP version number. */
#define RIPv1                            1
#define RIPv2                            2
/* N.B. stuff will break if
	(RIPv1 != RI_RIP_VERSION_1) || (RIPv2 != RI_RIP_VERSION_2) */


/* RIP command list. */
#define RIP_REQUEST                      1
#define RIP_RESPONSE                     2
#define RIP_TRACEON                      3	/* Obsolete */
#define RIP_TRACEOFF                     4	/* Obsolete */
#define RIP_POLL                         5
#define RIP_POLL_ENTRY                   6
#define RIP_COMMAND_MAX                  7

/* RIP metric infinity value.*/
#define RIP_METRIC_INFINITY             16

/* Normal RIP packet min and max size. */
#define RIP_PACKET_MINSIZ                4
#define RIP_PACKET_MAXSIZ              512

#define RIP_HEADER_SIZE                  4
#define RIP_RTE_SIZE                    20

/* Max count of routing table entry in one rip packet. */
#define RIP_MAX_RTE   ((RIP_PACKET_MAXSIZ - RIP_HEADER_SIZE) / RIP_RTE_SIZE)

/* RIP version 2 multicast address. */
#ifndef INADDR_RIP_GROUP
#define INADDR_RIP_GROUP        0xe0000009    /* 224.0.0.9 */
#endif

/* RIP peer timeout value. */
#define RIP_PEER_TIMER_DEFAULT         180

/* RIP port number. */
#define RIP_PORT_DEFAULT               520
#define RIP_VTY_PORT                  2602

/* Default configuration file name. */
#define RIPD_DEFAULT_CONFIG    "ripd.conf"

/* RIP route types. */
#define RIP_ROUTE_RTE                    0
#define RIP_ROUTE_STATIC                 1
#define RIP_ROUTE_DEFAULT                2
#define RIP_ROUTE_REDISTRIBUTE           3
#define RIP_ROUTE_INTERFACE              4

/* RIPv2 special RTE family types */
#define RIP_FAMILY_AUTH                  0xffff

/* RIPv2 authentication types, for RIP_FAMILY_AUTH RTE's */
#define RIP_NO_AUTH                0
#define RIP_AUTH_DATA              1
#define RIP_AUTH_SIMPLE_PASSWORD   2
#define RIP_AUTH_MD5               3

/* RIPv2 Simple authentication */
#define RIP_AUTH_SIMPLE_SIZE		16

/* RIPv2 MD5 authentication. */
#define RIP_AUTH_MD5_SIZE               16
#define RIP_AUTH_MD5_COMPAT_SIZE        RIP_RTE_SIZE

/* YANG paths */
#define RIP_INSTANCE	"/frr-ripd:ripd/instance"
#define RIP_IFACE	"/frr-interface:lib/interface/frr-ripd:rip"

/* RIP structure. */
struct rip {
	RB_ENTRY(rip) entry;

	/* VRF this routing instance is associated with. */
	char *vrf_name;

	/* VRF backpointer (might be NULL if the VRF doesn't exist). */
	struct vrf *vrf;

	/* Status of the routing instance. */
	bool enabled;

	/* RIP socket. */
	int sock;

	/* Default version of rip instance. */
	int version_send; /* version 1 or 2 (but not both) */
	int version_recv; /* version 1 or 2 or both */

	/* Output buffer of RIP. */
	struct stream *obuf;

	/* RIP routing information base. */
	struct route_table *table;

	/* RIP static neighbors. */
	struct route_table *neighbor;

	/* Linked list of RIP peers. */
	struct list *peer_list;

	/* RIP threads. */
	struct thread *t_read;

	/* Update and garbage timer. */
	struct thread *t_update;

	/* Triggered update hack. */
	int trigger;
	struct thread *t_triggered_update;
	struct thread *t_triggered_interval;

	/* RIP timer values. */
	uint32_t update_time;
	uint32_t timeout_time;
	uint32_t garbage_time;

	/* RIP default metric. */
	uint8_t default_metric;

	/* RIP default distance. */
	uint8_t distance;
	struct route_table *distance_table;

	/* RIP ECMP flag */
	bool ecmp;

	/* Are we in passive-interface default mode? */
	bool passive_default;

	/* RIP enabled interfaces. */
	vector enable_interface;

	/* RIP enabled networks. */
	struct route_table *enable_network;

	/* Vector to store passive-interface name. */
	vector passive_nondefault;

	/* RIP offset-lists. */
	struct list *offset_list_master;

	/* RIP redistribute configuration. */
	struct {
		bool enabled;
		struct {
			char *name;
			struct route_map *map;
		} route_map;
		bool metric_config;
		uint8_t metric;
	} redist[ZEBRA_ROUTE_MAX];

	/* For distribute-list container */
	struct distribute_ctx *distribute_ctx;

<<<<<<< HEAD
	/* Counters for SNMP. */
	struct {
		/* RIP route changes. */
		long route_changes;

		/* RIP queries. */
		long queries;
	} counters;
=======
	/* For if_rmap container */
	struct if_rmap_ctx *if_rmap_ctx;
>>>>>>> 700e9faa
};
RB_HEAD(rip_instance_head, rip);
RB_PROTOTYPE(rip_instance_head, rip, entry, rip_instance_compare)

/* RIP routing table entry which belong to rip_packet. */
struct rte {
	uint16_t family;	/* Address family of this route. */
	uint16_t tag;		/* Route Tag which included in RIP2 packet. */
	struct in_addr prefix;  /* Prefix of rip route. */
	struct in_addr mask;    /* Netmask of rip route. */
	struct in_addr nexthop; /* Next hop of rip route. */
	uint32_t metric;	/* Metric value of rip route. */
};

/* RIP packet structure. */
struct rip_packet {
	unsigned char command; /* Command type of RIP packet. */
	unsigned char version; /* RIP version which coming from peer. */
	unsigned char pad1;    /* Padding of RIP packet header. */
	unsigned char pad2;    /* Same as above. */
	struct rte rte[1];     /* Address structure. */
};

/* Buffer to read RIP packet. */
union rip_buf {
	struct rip_packet rip_packet;
	char buf[RIP_PACKET_MAXSIZ];
};

/* RIP route information. */
struct rip_info {
	/* This route's type. */
	int type;

	/* Sub type. */
	int sub_type;

	/* RIP nexthop. */
	struct nexthop nh;
	struct in_addr from;

	/* Metric of this route. */
	uint32_t metric;

	/* External metric of this route.
	   if learnt from an externalm proto */
	uint32_t external_metric;

	/* Tag information of this route. */
	uint16_t tag;

/* Flags of RIP route. */
#define RIP_RTF_FIB      1
#define RIP_RTF_CHANGED  2
	uint8_t flags;

	/* Garbage collect timer. */
	struct thread *t_timeout;
	struct thread *t_garbage_collect;

	/* Route-map futures - this variables can be changed. */
	struct in_addr nexthop_out;
	uint8_t metric_set;
	uint32_t metric_out;
	uint16_t tag_out;
	ifindex_t ifindex_out;

	struct route_node *rp;

	uint8_t distance;
};

typedef enum {
	RIP_NO_SPLIT_HORIZON = 0,
	RIP_SPLIT_HORIZON,
	RIP_SPLIT_HORIZON_POISONED_REVERSE
} split_horizon_policy_t;

/* RIP specific interface configuration. */
struct rip_interface {
	/* Parent routing instance. */
	struct rip *rip;

	/* RIP is enabled on this interface. */
	int enable_network;
	int enable_interface;

	/* RIP is running on this interface. */
	int running;

	/* RIP version control. */
	int ri_send;
	int ri_receive;

	/* RIPv2 broadcast mode */
	bool v2_broadcast;

	/* RIPv2 authentication type. */
	int auth_type;

	/* RIPv2 authentication string. */
	char *auth_str;

	/* RIPv2 authentication key chain. */
	char *key_chain;

	/* value to use for md5->auth_len */
	int md5_auth_len;

	/* Split horizon flag. */
	split_horizon_policy_t split_horizon;

/* For filter type slot. */
#define RIP_FILTER_IN  0
#define RIP_FILTER_OUT 1
#define RIP_FILTER_MAX 2

	/* Access-list. */
	struct access_list *list[RIP_FILTER_MAX];

	/* Prefix-list. */
	struct prefix_list *prefix[RIP_FILTER_MAX];

	/* Route-map. */
	struct route_map *routemap[RIP_FILTER_MAX];

	/* Wake up thread. */
	struct thread *t_wakeup;

	/* Interface statistics. */
	int recv_badpackets;
	int recv_badroutes;
	int sent_updates;

	/* Passive interface. */
	int passive;
};

/* RIP peer information. */
struct rip_peer {
	/* Parent routing instance. */
	struct rip *rip;

	/* Peer address. */
	struct in_addr addr;

	/* Peer RIP tag value. */
	int domain;

	/* Last update time. */
	time_t uptime;

	/* Peer RIP version. */
	uint8_t version;

	/* Statistics. */
	int recv_badpackets;
	int recv_badroutes;

	/* Timeout thread. */
	struct thread *t_timeout;
};

struct rip_distance {
	/* Distance value for the IP source prefix. */
	uint8_t distance;

	/* Name of the access-list to be matched. */
	char *access_list;
};

struct rip_md5_info {
	uint16_t family;
	uint16_t type;
	uint16_t packet_len;
	uint8_t keyid;
	uint8_t auth_len;
	uint32_t sequence;
	uint32_t reserv1;
	uint32_t reserv2;
};

struct rip_md5_data {
	uint16_t family;
	uint16_t type;
	uint8_t digest[16];
};

/* RIP accepet/announce methods. */
#define RI_RIP_UNSPEC                      0
#define RI_RIP_VERSION_1                   1
#define RI_RIP_VERSION_2                   2
#define RI_RIP_VERSION_1_AND_2             3
#define RI_RIP_VERSION_NONE                4
/* N.B. stuff will break if
	(RIPv1 != RI_RIP_VERSION_1) || (RIPv2 != RI_RIP_VERSION_2) */

/* RIP event. */
enum rip_event {
	RIP_READ,
	RIP_UPDATE_EVENT,
	RIP_TRIGGERED_UPDATE,
};

/* Macro for timer turn on. */
#define RIP_TIMER_ON(T,F,V) thread_add_timer (master, (F), rinfo, (V), &(T))

/* Macro for timer turn off. */
#define RIP_TIMER_OFF(X) THREAD_TIMER_OFF(X)

#define RIP_OFFSET_LIST_IN  0
#define RIP_OFFSET_LIST_OUT 1
#define RIP_OFFSET_LIST_MAX 2

struct rip_offset_list {
	/* Parent routing instance. */
	struct rip *rip;

	char *ifname;

	struct {
		char *alist_name;
		/* struct access_list *alist; */
		uint8_t metric;
	} direct[RIP_OFFSET_LIST_MAX];
};

/* Prototypes. */
extern void rip_init(void);
extern void rip_clean(struct rip *rip);
extern void rip_clean_network(struct rip *rip);
extern void rip_interfaces_clean(struct rip *rip);
extern int rip_passive_nondefault_set(struct rip *rip, const char *ifname);
extern int rip_passive_nondefault_unset(struct rip *rip, const char *ifname);
extern void rip_passive_nondefault_clean(struct rip *rip);
extern void rip_if_init(void);
extern void rip_route_map_init(void);
extern void rip_zebra_vrf_register(struct vrf *vrf);
extern void rip_zebra_vrf_deregister(struct vrf *vrf);
extern void rip_zclient_init(struct thread_master *);
extern void rip_zclient_stop(void);
extern int if_check_address(struct rip *rip, struct in_addr addr);
extern struct rip *rip_lookup_by_vrf_id(vrf_id_t vrf_id);
extern struct rip *rip_lookup_by_vrf_name(const char *vrf_name);
extern struct rip *rip_create(const char *vrf_name, struct vrf *vrf,
			      int socket);

extern int rip_request_send(struct sockaddr_in *, struct interface *, uint8_t,
			    struct connected *);
extern int rip_neighbor_lookup(struct rip *rip, struct sockaddr_in *from);
extern int rip_neighbor_add(struct rip *rip, struct prefix_ipv4 *p);
extern int rip_neighbor_delete(struct rip *rip, struct prefix_ipv4 *p);

extern int rip_enable_network_add(struct rip *rip, struct prefix *p);
extern int rip_enable_network_delete(struct rip *rip, struct prefix *p);
extern int rip_enable_if_add(struct rip *rip, const char *ifname);
extern int rip_enable_if_delete(struct rip *rip, const char *ifname);

extern void rip_event(struct rip *rip, enum rip_event event, int sock);
extern void rip_ecmp_disable(struct rip *rip);

extern int rip_create_socket(struct vrf *vrf);

extern int rip_redistribute_check(struct rip *rip, int type);
extern void rip_redistribute_conf_update(struct rip *rip, int type);
extern void rip_redistribute_conf_delete(struct rip *rip, int type);
extern void rip_redistribute_add(struct rip *rip, int type, int sub_type,
				 struct prefix_ipv4 *p, struct nexthop *nh,
				 unsigned int metric, unsigned char distance,
				 route_tag_t tag);
extern void rip_redistribute_delete(struct rip *rip, int type, int sub_type,
				    struct prefix_ipv4 *p, ifindex_t ifindex);
extern void rip_redistribute_withdraw(struct rip *rip, int type);
extern void rip_zebra_ipv4_add(struct rip *rip, struct route_node *rp);
extern void rip_zebra_ipv4_delete(struct rip *rip, struct route_node *rp);
extern void rip_interface_multicast_set(int, struct connected *);
extern void rip_distribute_update_interface(struct interface *);
<<<<<<< HEAD
extern void rip_if_rmap_update_interface(struct interface *);

extern int rip_show_network_config(struct vty *vty, struct rip *rip);
extern void rip_show_redistribute_config(struct vty *vty, struct rip *rip);
=======
extern void rip_if_rmap_update_interface(struct interface *ifp);
extern int rip_show_network_config(struct vty *);
extern void rip_show_redistribute_config(struct vty *);
>>>>>>> 700e9faa

extern void rip_peer_update(struct rip *rip, struct sockaddr_in *from,
			    uint8_t version);
extern void rip_peer_bad_route(struct rip *rip, struct sockaddr_in *from);
extern void rip_peer_bad_packet(struct rip *rip, struct sockaddr_in *from);
extern void rip_peer_display(struct vty *vty, struct rip *rip);
extern struct rip_peer *rip_peer_lookup(struct rip *rip, struct in_addr *addr);
extern struct rip_peer *rip_peer_lookup_next(struct rip *rip,
					     struct in_addr *addr);
extern int rip_peer_list_cmp(struct rip_peer *p1, struct rip_peer *p2);
extern void rip_peer_list_del(void *arg);

extern void rip_info_free(struct rip_info *);
extern struct rip *rip_info_get_instance(const struct rip_info *rinfo);
extern struct rip_distance *rip_distance_new(void);
extern void rip_distance_free(struct rip_distance *rdistance);
extern uint8_t rip_distance_apply(struct rip *rip, struct rip_info *rinfo);
extern void rip_redistribute_enable(struct rip *rip);
extern void rip_redistribute_disable(struct rip *rip);

extern int rip_route_rte(struct rip_info *rinfo);
extern struct rip_info *rip_ecmp_add(struct rip *rip,
				     struct rip_info *rinfo_new);
extern struct rip_info *rip_ecmp_replace(struct rip *rip,
					 struct rip_info *rinfo_new);
extern struct rip_info *rip_ecmp_delete(struct rip *rip,
					struct rip_info *rinfo);

extern struct rip_offset_list *rip_offset_list_new(struct rip *rip,
						   const char *ifname);
extern void offset_list_del(struct rip_offset_list *offset);
extern struct rip_offset_list *rip_offset_list_lookup(struct rip *rip,
						      const char *ifname);
extern int rip_offset_list_apply_in(struct prefix_ipv4 *, struct interface *,
				    uint32_t *);
extern int rip_offset_list_apply_out(struct prefix_ipv4 *, struct interface *,
				     uint32_t *);
extern int offset_list_cmp(struct rip_offset_list *o1,
			   struct rip_offset_list *o2);

extern void rip_vrf_init(void);
extern void rip_vrf_terminate(void);

/* YANG notifications */
extern void ripd_notif_send_auth_type_failure(const char *ifname);
extern void ripd_notif_send_auth_failure(const char *ifname);

extern struct zebra_privs_t ripd_privs;
extern struct rip_instance_head rip_instances;

/* Master thread strucutre. */
extern struct thread_master *master;

DECLARE_HOOK(rip_ifaddr_add, (struct connected * ifc), (ifc))
DECLARE_HOOK(rip_ifaddr_del, (struct connected * ifc), (ifc))

/* Northbound. */
extern void rip_cli_init(void);
extern const struct frr_yang_module_info frr_ripd_info;

#endif /* _ZEBRA_RIP_H */<|MERGE_RESOLUTION|>--- conflicted
+++ resolved
@@ -184,7 +184,9 @@
 	/* For distribute-list container */
 	struct distribute_ctx *distribute_ctx;
 
-<<<<<<< HEAD
+	/* For if_rmap container */
+	struct if_rmap_ctx *if_rmap_ctx;
+
 	/* Counters for SNMP. */
 	struct {
 		/* RIP route changes. */
@@ -193,10 +195,6 @@
 		/* RIP queries. */
 		long queries;
 	} counters;
-=======
-	/* For if_rmap container */
-	struct if_rmap_ctx *if_rmap_ctx;
->>>>>>> 700e9faa
 };
 RB_HEAD(rip_instance_head, rip);
 RB_PROTOTYPE(rip_instance_head, rip, entry, rip_instance_compare)
@@ -474,16 +472,10 @@
 extern void rip_zebra_ipv4_delete(struct rip *rip, struct route_node *rp);
 extern void rip_interface_multicast_set(int, struct connected *);
 extern void rip_distribute_update_interface(struct interface *);
-<<<<<<< HEAD
-extern void rip_if_rmap_update_interface(struct interface *);
+extern void rip_if_rmap_update_interface(struct interface *ifp);
 
 extern int rip_show_network_config(struct vty *vty, struct rip *rip);
 extern void rip_show_redistribute_config(struct vty *vty, struct rip *rip);
-=======
-extern void rip_if_rmap_update_interface(struct interface *ifp);
-extern int rip_show_network_config(struct vty *);
-extern void rip_show_redistribute_config(struct vty *);
->>>>>>> 700e9faa
 
 extern void rip_peer_update(struct rip *rip, struct sockaddr_in *from,
 			    uint8_t version);
